import {CachedMetadata, MetadataCache, Pos, TFile, TFolder, Vault} from 'obsidian';
import {
	DEFAULT_FOLDER_CTIME,
	DEFAULT_FOLDER_MTIME,
	determineFolderDatesIfNeeded,
	determineSortingGroup,
	FolderItemForSorting,
	matchGroupRegex,
	sorterByBookmarkOrder,
	sorterByMetadataField,
	SorterFn,
	getSorterFnFor,
	ProcessingContext
} from './custom-sort';
import {CustomSortGroupType, CustomSortOrder, CustomSortSpec, RegExpSpec} from './custom-sort-types';
import {CompoundDashNumberNormalizerFn, CompoundDotRomanNumberNormalizerFn} from "./sorting-spec-processor";
import {findStarredFile_pathParam, Starred_PluginInstance} from "../utils/StarredPluginSignature";
import {
	ObsidianIconFolder_PluginInstance,
	ObsidianIconFolderPlugin_Data
} from "../utils/ObsidianIconFolderPluginSignature";

const mockTFile = (basename: string, ext: string, size?: number, ctime?: number, mtime?: number): TFile => {
	return {
		stat: {
			ctime: ctime ?? 0,
			mtime: mtime ?? 0,
			size: size ?? 0
		},
		basename: basename,
		extension: ext,
		vault: {} as Vault, // To satisfy TS typechecking
		path: `Some parent folder/${basename}.${ext}`,
		name: `${basename}.${ext}`,
		parent: {} as TFolder // To satisfy TS typechecking
	}
}

const mockTFolder = (name: string, children?: Array<TFolder|TFile>, parent?: TFolder): TFolder => {
	return {
		isRoot(): boolean { return name === '/' },
		vault: {} as Vault, // To satisfy TS typechecking
		path: `${name}`,
		name: name,
		parent: parent ?? ({} as TFolder), // To satisfy TS typechecking
		children: children ?? []
	}
}

const MOCK_TIMESTAMP: number = 1656417542418
const TIMESTAMP_OLDEST: number = MOCK_TIMESTAMP
const TIMESTAMP_NEWEST: number = MOCK_TIMESTAMP + 1000
const TIMESTAMP_INBETWEEN: number = MOCK_TIMESTAMP + 500

const mockTFolderWithChildren = (name: string): TFolder => {
	const child1: TFolder = mockTFolder('Section A')
	const child2: TFolder = mockTFolder('Section B')
	const child3: TFile = mockTFile('Child file 1 created as oldest, modified recently', 'md', 100, TIMESTAMP_OLDEST, TIMESTAMP_NEWEST)
	const child4: TFile = mockTFile('Child file 2 created as newest, not modified at all', 'md', 100, TIMESTAMP_NEWEST, TIMESTAMP_NEWEST)
	const child5: TFile = mockTFile('Child file 3 created inbetween, modified inbetween', 'md', 100, TIMESTAMP_INBETWEEN, TIMESTAMP_INBETWEEN)

	return mockTFolder(name, [child1, child2, child3, child4, child5])
}

const MockedLoc: Pos = {
	start: {col:0,offset:0,line:0},
	end: {col:0,offset:0,line:0}
}

describe('determineSortingGroup', () => {
	describe('CustomSortGroupType.ExactHeadAndTail', () => {
		it('should correctly recognize head and tail', () => {
			// given
			const file: TFile = mockTFile('References', 'md', 111, MOCK_TIMESTAMP + 222, MOCK_TIMESTAMP + 333);
			const sortSpec: CustomSortSpec = {
				targetFoldersPaths: ['/'],
				groups: [{
					type: CustomSortGroupType.ExactHeadAndTail,
					exactPrefix: 'Ref',
					exactSuffix: 'ces'
				}]
			}

			// when
			const result: FolderItemForSorting = determineSortingGroup(file, sortSpec)

			// then
			expect(result).toEqual({
				groupIdx: 0,
				isFolder: false,
				sortString: "References.md",
				ctime: MOCK_TIMESTAMP + 222,
				mtime: MOCK_TIMESTAMP + 333,
				path: 'Some parent folder/References.md'
			});
		})
		it('should not allow overlap of head and tail', () => {
			// given
			const file: TFile = mockTFile('References', 'md', 444, MOCK_TIMESTAMP + 555, MOCK_TIMESTAMP + 666);
			const sortSpec: CustomSortSpec = {
				targetFoldersPaths: ['/'],
				groups: [{
					type: CustomSortGroupType.ExactHeadAndTail,
					exactPrefix: 'Referen',
					exactSuffix: 'rences'
				}]
			}

			// when
			const result: FolderItemForSorting = determineSortingGroup(file, sortSpec)

			// then
			expect(result).toEqual({
				groupIdx: 1, // This indicates the last+1 idx (no match)
				isFolder: false,
				sortString: "References.md",
				ctime: MOCK_TIMESTAMP + 555,
				mtime: MOCK_TIMESTAMP + 666,
				path: 'Some parent folder/References.md'
			});
		})
		it('should not allow overlap of head and tail, when simple regexp in head', () => {
			// given
			const file: TFile = mockTFile('Part123:-icle', 'md', 444, MOCK_TIMESTAMP + 555, MOCK_TIMESTAMP + 666);
			const sortSpec: CustomSortSpec = {
				targetFoldersPaths: ['Some parent folder'],
				groups: [{
					type: CustomSortGroupType.ExactHeadAndTail,
					regexPrefix: {
						regex: /^Part\d\d\d:/i
					},
					exactSuffix: ':-icle'
				}]
			}

			// when
			const result = determineSortingGroup(file, sortSpec)

			// then
			expect(result).toEqual({
				groupIdx: 1, // This indicates the last+1 idx (no match)
				isFolder: false,
				sortString: "Part123:-icle.md",
				ctime: MOCK_TIMESTAMP + 555,
				mtime: MOCK_TIMESTAMP + 666,
				path: 'Some parent folder/Part123:-icle.md'
			});
		})
		it('should not allow overlap of head and tail, when advanced regexp in head', () => {
			// given
			const file: TFile = mockTFile('Part123:-icle', 'md', 444, MOCK_TIMESTAMP + 555, MOCK_TIMESTAMP + 666);
			const sortSpec: CustomSortSpec = {
				targetFoldersPaths: ['Some parent folder'],
				groups: [{
					type: CustomSortGroupType.ExactHeadAndTail,
					regexPrefix: {
						regex: /^Part *(\d+(?:-\d+)*):/i,
						normalizerFn: CompoundDashNumberNormalizerFn
					},
					exactSuffix: ':-icle'
				}]
			}

			// when
			const result = determineSortingGroup(file, sortSpec)

			// then
			expect(result).toEqual({
				groupIdx: 1, // This indicates the last+1 idx
				isFolder: false,
				sortString: "Part123:-icle.md",
				ctime: MOCK_TIMESTAMP + 555,
				mtime: MOCK_TIMESTAMP + 666,
				path: 'Some parent folder/Part123:-icle.md'
			});
		})
		it('should match head and tail, when simple regexp in head', () => {
			// given
			const file: TFile = mockTFile('Part123:-icle', 'md', 444, MOCK_TIMESTAMP + 555, MOCK_TIMESTAMP + 666);
			const sortSpec: CustomSortSpec = {
				targetFoldersPaths: ['Some parent folder'],
				groups: [{
					type: CustomSortGroupType.ExactHeadAndTail,
					regexPrefix: {
						regex: /^Part\d\d\d:/i,
						normalizerFn: CompoundDashNumberNormalizerFn
					},
					exactSuffix: '-icle'
				}]
			}

			// when
			const result = determineSortingGroup(file, sortSpec)

			// then
			expect(result).toEqual({
				groupIdx: 0, // Matched!
				isFolder: false,
				sortString: "Part123:-icle.md",
				ctime: MOCK_TIMESTAMP + 555,
				mtime: MOCK_TIMESTAMP + 666,
				path: 'Some parent folder/Part123:-icle.md'
			});
		})
		it('should match head and tail, when advanced regexp in head', () => {
			// given
			const file: TFile = mockTFile('Part123:-icle', 'md', 444, MOCK_TIMESTAMP + 555, MOCK_TIMESTAMP + 666);
			const sortSpec: CustomSortSpec = {
				targetFoldersPaths: ['Some parent folder'],
				groups: [{
					type: CustomSortGroupType.ExactHeadAndTail,
					regexPrefix: {
						regex: /^Part *(\d+(?:-\d+)*):/i,
						normalizerFn: CompoundDashNumberNormalizerFn
					},
					exactSuffix: '-icle'
				}]
			}

			// when
			const result = determineSortingGroup(file, sortSpec)

			// then
			expect(result).toEqual({
				groupIdx: 0, // Matched!
				isFolder: false,
				sortString: "00000123////Part123:-icle.md",
				matchGroup: '00000123//',
				ctime: MOCK_TIMESTAMP + 555,
				mtime: MOCK_TIMESTAMP + 666,
				path: 'Some parent folder/Part123:-icle.md'
			});
		})
		it('should not allow overlap of head and tail, when regexp in tail', () => {
			// given
			const file: TFile = mockTFile('Part:123-icle', 'md', 444, MOCK_TIMESTAMP + 555, MOCK_TIMESTAMP + 666);
			const sortSpec: CustomSortSpec = {
				targetFoldersPaths: ['Some parent folder'],
				groups: [{
					type: CustomSortGroupType.ExactHeadAndTail,
					exactPrefix: 'Part:',
					regexSuffix: {
						regex: /: *(\d+(?:-\d+)*)-icle$/i,
						normalizerFn: CompoundDashNumberNormalizerFn
					}
				}]
			}

			// when
			const result = determineSortingGroup(file, sortSpec)

			// then
			expect(result).toEqual({
				groupIdx: 1, // This indicates the last+1 idx
				isFolder: false,
				sortString: "Part:123-icle.md",
				ctime: MOCK_TIMESTAMP + 555,
				mtime: MOCK_TIMESTAMP + 666,
				path: 'Some parent folder/Part:123-icle.md'
			});
		});
		it('should match head and tail, when simple regexp in head and tail', () => {
			// given
			const file: TFile = mockTFile('Part:123-icle', 'md', 444, MOCK_TIMESTAMP + 555, MOCK_TIMESTAMP + 666);
			const sortSpec: CustomSortSpec = {
				targetFoldersPaths: ['Some parent folder'],
				groups: [{
					type: CustomSortGroupType.ExactHeadAndTail,
					regexPrefix: {
						regex: /^Part:\d/i
					},
					regexSuffix: {
						regex: /\d-icle$/i
					}
				}]
			}

			// when
			const result = determineSortingGroup(file, sortSpec)

			// then
			expect(result).toEqual({
				groupIdx: 0, // Matched!
				isFolder: false,
				sortString: "Part:123-icle.md",
				ctime: MOCK_TIMESTAMP + 555,
				mtime: MOCK_TIMESTAMP + 666,
				path: 'Some parent folder/Part:123-icle.md'
			});
		});
		it('should match head and tail, when simple regexp in head and and mixed in tail', () => {
			// given
			const file: TFile = mockTFile('Part:1 1-23.456-icle', 'md', 444, MOCK_TIMESTAMP + 555, MOCK_TIMESTAMP + 666);
			const sortSpec: CustomSortSpec = {
				targetFoldersPaths: ['Some parent folder'],
				groups: [{
					type: CustomSortGroupType.ExactHeadAndTail,
					regexPrefix: {
						regex: /^Part:\d/i
					},
					regexSuffix: {
						regex: / *(\d+(?:-\d+)*).\d\d\d-icle$/i,
						normalizerFn: CompoundDashNumberNormalizerFn
					}
				}]
			}

			// when
			const result = determineSortingGroup(file, sortSpec)

			// then
			expect(result).toEqual({
				groupIdx: 0, // Matched!
				isFolder: false,
				sortString: "00000001|00000023////Part:1 1-23.456-icle.md",
				matchGroup: '00000001|00000023//',
				ctime: MOCK_TIMESTAMP + 555,
				mtime: MOCK_TIMESTAMP + 666,
				path: 'Some parent folder/Part:1 1-23.456-icle.md'
			});
		});
		it('should match head and tail, when advanced regexp in tail', () => {
			// given
			const file: TFile = mockTFile('Part:123-icle', 'md', 444, MOCK_TIMESTAMP + 555, MOCK_TIMESTAMP + 666);
			const sortSpec: CustomSortSpec = {
				targetFoldersPaths: ['Some parent folder'],
				groups: [{
					type: CustomSortGroupType.ExactHeadAndTail,
					exactPrefix: 'Part',
					regexSuffix: {
						regex: /: *(\d+(?:-\d+)*)-icle$/i,
						normalizerFn: CompoundDashNumberNormalizerFn
					}
				}]
			}

			// when
			const result = determineSortingGroup(file, sortSpec)

			// then
			expect(result).toEqual({
				groupIdx: 0, // Matched!
				isFolder: false,
				sortString: "00000123////Part:123-icle.md",
				matchGroup: '00000123//',
				ctime: MOCK_TIMESTAMP + 555,
				mtime: MOCK_TIMESTAMP + 666,
				path: 'Some parent folder/Part:123-icle.md'
			});
		});
	})
	describe('CustomSortGroupType.ExactPrefix', () => {
		it('should correctly recognize exact prefix', () => {
			// given
			const file: TFile = mockTFile('References', 'md', 111, MOCK_TIMESTAMP + 222, MOCK_TIMESTAMP + 333);
			const sortSpec: CustomSortSpec = {
				targetFoldersPaths: ['/'],
				groups: [{
					type: CustomSortGroupType.ExactPrefix,
					exactPrefix: 'Ref'
				}]
			}

			// when
			const result = determineSortingGroup(file, sortSpec)

			// then
			expect(result).toEqual({
				groupIdx: 0,
				isFolder: false,
				sortString: "References.md",
				ctime: MOCK_TIMESTAMP + 222,
				mtime: MOCK_TIMESTAMP + 333,
				path: 'Some parent folder/References.md'
			});
		})
		it('should correctly recognize exact simple regex prefix', () => {
			// given
			const file: TFile = mockTFile('Ref2erences', 'md', 111, MOCK_TIMESTAMP + 222, MOCK_TIMESTAMP + 333);
			const sortSpec: CustomSortSpec = {
				targetFoldersPaths: ['/'],
				groups: [{
					type: CustomSortGroupType.ExactPrefix,
					regexPrefix: {
						regex: /Ref[0-9]/i
					}
				}]
			}

			// when
			const result = determineSortingGroup(file, sortSpec)

			// then
			expect(result).toEqual({
				groupIdx: 0,
				isFolder: false,
				sortString: "Ref2erences.md",
				ctime: MOCK_TIMESTAMP + 222,
				mtime: MOCK_TIMESTAMP + 333,
				path: 'Some parent folder/Ref2erences.md'
			});
		})
		it('should correctly recognize exact prefix, regexL variant', () => {
			// given
			const file: TFile = mockTFile('Reference i.xxx.vi.mcm', 'md', 111, MOCK_TIMESTAMP + 222, MOCK_TIMESTAMP + 333);
			const sortSpec: CustomSortSpec = {
				targetFoldersPaths: ['/'],
				groups: [{
					type: CustomSortGroupType.ExactPrefix,
					regexPrefix: {
						regex: /^Reference *([MDCLXVI]+(?:\.[MDCLXVI]+)*)/i,
						normalizerFn: CompoundDotRomanNumberNormalizerFn
					}
				}]
			}

			// when
			const result = determineSortingGroup(file, sortSpec)

			// then
			expect(result).toEqual({
				groupIdx: 0,
				isFolder: false,
				sortString: '00000001|00000030|00000006|00001900////Reference i.xxx.vi.mcm.md',
				matchGroup: "00000001|00000030|00000006|00001900//",
				ctime: MOCK_TIMESTAMP + 222,
				mtime: MOCK_TIMESTAMP + 333,
				path: 'Some parent folder/Reference i.xxx.vi.mcm.md'
			});
		})
		it('should correctly process not matching prefix', () => {
			// given
			const file: TFile = mockTFile('References', 'md', 111, MOCK_TIMESTAMP + 222, MOCK_TIMESTAMP + 333);
			const sortSpec: CustomSortSpec = {
				targetFoldersPaths: ['/'],
				groups: [{
					type: CustomSortGroupType.ExactPrefix,
					exactPrefix: 'Pref'
				}]
			}
			// when
			const result = determineSortingGroup(file, sortSpec)

			// then
			expect(result).toEqual({
				groupIdx: 1, // This indicates the last+1 idx
				isFolder: false,
				sortString: "References.md",
				ctime: MOCK_TIMESTAMP + 222,
				mtime: MOCK_TIMESTAMP + 333,
				path: 'Some parent folder/References.md'
			});
		})
	})
	describe('CustomSortGroupType.ExactSuffix', () => {
		it('should correctly recognize exact suffix', () => {
			// given
			const file: TFile = mockTFile('References', 'md', 111, MOCK_TIMESTAMP + 222, MOCK_TIMESTAMP + 333);
			const sortSpec: CustomSortSpec = {
				targetFoldersPaths: ['/'],
				groups: [{
					type: CustomSortGroupType.ExactSuffix,
					exactSuffix: 'ces'
				}]
			}

			// when
			const result = determineSortingGroup(file, sortSpec)

			// then
			expect(result).toEqual({
				groupIdx: 0,
				isFolder: false,
				sortString: "References.md",
				ctime: MOCK_TIMESTAMP + 222,
				mtime: MOCK_TIMESTAMP + 333,
				path: 'Some parent folder/References.md'
			});
		})
		it('should correctly recognize exact simple regex suffix', () => {
			// given
			const file: TFile = mockTFile('References 12', 'md', 111, MOCK_TIMESTAMP + 222, MOCK_TIMESTAMP + 333);
			const sortSpec: CustomSortSpec = {
				targetFoldersPaths: ['/'],
				groups: [{
					type: CustomSortGroupType.ExactSuffix,
					regexSuffix: {
						regex: /ces [0-9][0-9]$/i
					}
				}]
			}

			// when
			const result = determineSortingGroup(file, sortSpec)

			// then
			expect(result).toEqual({
				groupIdx: 0,
				isFolder: false,
				sortString: "References 12.md",
				ctime: MOCK_TIMESTAMP + 222,
				mtime: MOCK_TIMESTAMP + 333,
				path: 'Some parent folder/References 12.md'
			});
		})
		it('should correctly recognize exact suffix, regexL variant', () => {
			// given
			const file: TFile = mockTFile('Reference i.xxx.vi.mcm', 'md', 111, MOCK_TIMESTAMP + 222, MOCK_TIMESTAMP + 333);
			const sortSpec: CustomSortSpec = {
				targetFoldersPaths: ['/'],
				groups: [{
					type: CustomSortGroupType.ExactSuffix,
					regexSuffix: {
						regex: /  *([MDCLXVI]+(?:\.[MDCLXVI]+)*)$/i,
						normalizerFn: CompoundDotRomanNumberNormalizerFn
					}
				}]
			}

			// when
			const result = determineSortingGroup(file, sortSpec)

			// then
			expect(result).toEqual({
				groupIdx: 0,
				isFolder: false,
				sortString: '00000001|00000030|00000006|00001900////Reference i.xxx.vi.mcm.md',
				matchGroup: "00000001|00000030|00000006|00001900//",
				ctime: MOCK_TIMESTAMP + 222,
				mtime: MOCK_TIMESTAMP + 333,
				path: 'Some parent folder/Reference i.xxx.vi.mcm.md'
			});
		})
		it('should correctly process not matching suffix', () => {
			// given
			const file: TFile = mockTFile('References', 'md', 111, MOCK_TIMESTAMP + 222, MOCK_TIMESTAMP + 333);
			const sortSpec: CustomSortSpec = {
				targetFoldersPaths: ['/'],
				groups: [{
					type: CustomSortGroupType.ExactSuffix,
					exactSuffix: 'ence'
				}]
			}
			// when
			const result = determineSortingGroup(file, sortSpec)

			// then
			expect(result).toEqual({
				groupIdx: 1, // This indicates the last+1 idx
				isFolder: false,
				sortString: "References.md",
				ctime: MOCK_TIMESTAMP + 222,
				mtime: MOCK_TIMESTAMP + 333,
				path: 'Some parent folder/References.md'
			});
		})
		it('should correctly process not matching regex suffix', () => {
			// given
			const file: TFile = mockTFile('References', 'md', 111, MOCK_TIMESTAMP + 222, MOCK_TIMESTAMP + 333);
			const sortSpec: CustomSortSpec = {
				targetFoldersPaths: ['/'],
				groups: [{
					type: CustomSortGroupType.ExactSuffix,
					regexSuffix: {
						regex: /ence$/i
					}
				}]
			}
			// when
			const result = determineSortingGroup(file, sortSpec)

			// then
			expect(result).toEqual({
				groupIdx: 1, // This indicates the last+1 idx
				isFolder: false,
				sortString: "References.md",
				ctime: MOCK_TIMESTAMP + 222,
				mtime: MOCK_TIMESTAMP + 333,
				path: 'Some parent folder/References.md'
			});
		})
	})
	describe('CustomSortGroupType.ExactName', () => {
		it('should correctly recognize exact name', () => {
			// given
			const file: TFile = mockTFile('References', 'md', 111, MOCK_TIMESTAMP + 222, MOCK_TIMESTAMP + 333);
			const sortSpec: CustomSortSpec = {
				targetFoldersPaths: ['/'],
				groups: [{
					type: CustomSortGroupType.ExactName,
					exactText: 'References'
				}]
			}

			// when
			const result = determineSortingGroup(file, sortSpec)

			// then
			expect(result).toEqual({
				groupIdx: 0,
				isFolder: false,
				sortString: "References.md",
				ctime: MOCK_TIMESTAMP + 222,
				mtime: MOCK_TIMESTAMP + 333,
				path: 'Some parent folder/References.md'
			});
		})
		it('should correctly recognize exact simple regex-based name', () => {
			// given
			const file: TFile = mockTFile('References 12', 'md', 111, MOCK_TIMESTAMP + 222, MOCK_TIMESTAMP + 333);
			const sortSpec: CustomSortSpec = {
				targetFoldersPaths: ['/'],
				groups: [{
					type: CustomSortGroupType.ExactName,
					regexPrefix: {
						regex: /^References [0-9][0-9]$/i
					}
				}]
			}

			// when
			const result = determineSortingGroup(file, sortSpec)

			// then
			expect(result).toEqual({
				groupIdx: 0,
				isFolder: false,
				sortString: "References 12.md",
				ctime: MOCK_TIMESTAMP + 222,
				mtime: MOCK_TIMESTAMP + 333,
				path: 'Some parent folder/References 12.md'
			});
		})
		it('should correctly recognize exact name, regexL variant', () => {
			// given
			const file: TFile = mockTFile('Reference i.xxx.vi.mcm', 'md', 111, MOCK_TIMESTAMP + 222, MOCK_TIMESTAMP + 333);
			const sortSpec: CustomSortSpec = {
				targetFoldersPaths: ['/'],
				groups: [{
					type: CustomSortGroupType.ExactName,
					regexPrefix: {
						regex: /^Reference  *([MDCLXVI]+(?:\.[MDCLXVI]+)*)$/i,
						normalizerFn: CompoundDotRomanNumberNormalizerFn
					}
				}]
			}

			// when
			const result = determineSortingGroup(file, sortSpec)

			// then
			expect(result).toEqual({
				groupIdx: 0,
				isFolder: false,
				sortString: '00000001|00000030|00000006|00001900////Reference i.xxx.vi.mcm.md',
				matchGroup: "00000001|00000030|00000006|00001900//",
				ctime: MOCK_TIMESTAMP + 222,
				mtime: MOCK_TIMESTAMP + 333,
				path: 'Some parent folder/Reference i.xxx.vi.mcm.md'
			});
		})
		it('should correctly process not matching name', () => {
			// given
			const file: TFile = mockTFile('References', 'md', 111, MOCK_TIMESTAMP + 222, MOCK_TIMESTAMP + 333);
			const sortSpec: CustomSortSpec = {
				targetFoldersPaths: ['/'],
				groups: [{
					type: CustomSortGroupType.ExactName,
					exactText: 'ence'
				}]
			}
			// when
			const result = determineSortingGroup(file, sortSpec)

			// then
			expect(result).toEqual({
				groupIdx: 1, // This indicates the last+1 idx
				isFolder: false,
				sortString: "References.md",
				ctime: MOCK_TIMESTAMP + 222,
				mtime: MOCK_TIMESTAMP + 333,
				path: 'Some parent folder/References.md'
			});
		})
		it('should correctly process not matching regex name', () => {
			// given
			const file: TFile = mockTFile('References', 'md', 111, MOCK_TIMESTAMP + 222, MOCK_TIMESTAMP + 333);
			const sortSpec: CustomSortSpec = {
				targetFoldersPaths: ['/'],
				groups: [{
					type: CustomSortGroupType.ExactName,
					regexPrefix: {
						regex: /^Reference$/i
					}
				}]
			}
			// when
			const result = determineSortingGroup(file, sortSpec)

			// then
			expect(result).toEqual({
				groupIdx: 1, // This indicates the last+1 idx
				isFolder: false,
				sortString: "References.md",
				ctime: MOCK_TIMESTAMP + 222,
				mtime: MOCK_TIMESTAMP + 333,
				path: 'Some parent folder/References.md'
			});
		})
		it('should consume shadow group instead of group, if shadow is present', () => {
			// given
			const file: TFile = mockTFile('gs-123', 'md', 111, MOCK_TIMESTAMP + 222, MOCK_TIMESTAMP + 333);
			const sortSpec: CustomSortSpec = {
				targetFoldersPaths: ['/'],
				groups: [{
					type: CustomSortGroupType.ExactName,
					exactText: 'g-123'
				}],
				groupsShadow: [{
					type: CustomSortGroupType.ExactName,
					exactText: 'gs-123'
				}]
			}
			// when
			const result = determineSortingGroup(file, sortSpec)

			// then
			expect(result).toEqual({
				groupIdx: 0, // This indicates match!
				isFolder: false,
				sortString: "gs-123.md",
				ctime: MOCK_TIMESTAMP + 222,
				mtime: MOCK_TIMESTAMP + 333,
				path: 'Some parent folder/gs-123.md'
			});
		})
	})
	describe('CustomSortGroupType.byMetadataFieldAlphabetical', () => {
		it('should ignore the file item if it has no direct metadata', () => {
			// given
			const file: TFile = mockTFile('References', 'md', 111, MOCK_TIMESTAMP + 222, MOCK_TIMESTAMP + 333);
			const sortSpec: CustomSortSpec = {
				targetFoldersPaths: ['/'],
				groups: [{
					type: CustomSortGroupType.HasMetadataField,
					withMetadataFieldName: "metadataField1",
					exactPrefix: 'Ref'
				}]
			}
			const ctx: Partial<ProcessingContext> = {
				_mCache: {
					getCache: function (path: string): CachedMetadata | undefined {
						return {
							"References": {
								frontmatter: {
									metadataField1InvalidField: "directMetadataOnFile",
									position: MockedLoc
								}
							}
						}[path]
					}
				} as MetadataCache
			}

			// when
			const result = determineSortingGroup(file, sortSpec, ctx as ProcessingContext)

			// then
			expect(result).toEqual({
				groupIdx: 1,  // The lastIdx+1, group not determined
				isFolder: false,
				sortString: "References.md",
				ctime: MOCK_TIMESTAMP + 222,
				mtime: MOCK_TIMESTAMP + 333,
				path: 'Some parent folder/References.md'
			});
		})
		it('should ignore the folder item if it has no metadata on folder note', () => {
			// given
			const file: TFile = mockTFile('References', 'md', 111, MOCK_TIMESTAMP + 222, MOCK_TIMESTAMP + 333);
			const sortSpec: CustomSortSpec = {
				targetFoldersPaths: ['/'],
				groups: [{
					type: CustomSortGroupType.HasMetadataField,
					withMetadataFieldName: "metadataField1",
					exactPrefix: 'Ref'
				}]
			}
			const ctx: Partial<ProcessingContext> = {
				_mCache: {
					getCache: function (path: string): CachedMetadata | undefined {
						return {
							"References": {
								frontmatter: {
									metadataField1: undefined,
									position: MockedLoc
								}
							}
						}[path]
					}
				} as MetadataCache
			}

			// when
			const result = determineSortingGroup(file, sortSpec, ctx as ProcessingContext)

			// then
			expect(result).toEqual({
				groupIdx: 1,  // lastIdx + 1, group not determined
				isFolder: false,
				sortString: "References.md",
				ctime: MOCK_TIMESTAMP + 222,
				mtime: MOCK_TIMESTAMP + 333,
				path: 'Some parent folder/References.md'
			});
		})
		it('should correctly include the File item if has direct metadata (group not sorted by metadata', () => {
			// given
			const file: TFile = mockTFile('References', 'md', 111, MOCK_TIMESTAMP + 222, MOCK_TIMESTAMP + 333);
			const sortSpec: CustomSortSpec = {
				targetFoldersPaths: ['/'],
				groups: [{
					type: CustomSortGroupType.HasMetadataField,
					withMetadataFieldName: "metadataField1",
					exactPrefix: 'Ref'
				}]
			}
			const ctx: Partial<ProcessingContext> = {
				_mCache: {
					getCache: function (path: string): CachedMetadata | undefined {
						return {
							'Some parent folder/References.md': {
								frontmatter: {
									"metadataField1": "directMetadataOnFile",
									position: MockedLoc
								}
							}
						}[path]
					}
				} as MetadataCache
			}

			// when
			const result = determineSortingGroup(file, sortSpec, ctx as ProcessingContext)

			// then
			expect(result).toEqual({
				groupIdx: 0,
				isFolder: false,
				sortString: "References.md",
				ctime: MOCK_TIMESTAMP + 222,
				mtime: MOCK_TIMESTAMP + 333,
				path: 'Some parent folder/References.md'
			} as FolderItemForSorting);
		})
		it('should correctly include the Folder item if it has folder note metadata (group not sorted by metadata', () => {
			// given
			const folder: TFolder = mockTFolder('References');
			const sortSpec: CustomSortSpec = {
				targetFoldersPaths: ['/'],
				groups: [{
					type: CustomSortGroupType.HasMetadataField,
					withMetadataFieldName: "metadataField1",
					exactPrefix: 'Ref'
				}]
			}
			const ctx: Partial<ProcessingContext> = {
				_mCache: {
					getCache: function (path: string): CachedMetadata | undefined {
						return {
							'References/References.md': {
								frontmatter: {
									"metadataField1": "directMetadataOnFile",
									position: MockedLoc
								}
							}
						}[path]
					}
				} as MetadataCache
			}

			// when
			const result = determineSortingGroup(folder, sortSpec, ctx as ProcessingContext)

			// then
			expect(result).toEqual({
				groupIdx: 0,
				isFolder: true,
				sortString: "References",
				ctime: DEFAULT_FOLDER_CTIME,
				mtime: DEFAULT_FOLDER_MTIME,
				path: 'References',
				folder: folder
			} as FolderItemForSorting);
		})
	})
	describe('CustomSortGroupType.StarredOnly', () => {
		it('should not match not starred file', () => {
			// given
			const file: TFile = mockTFile('References', 'md', 111, MOCK_TIMESTAMP + 222, MOCK_TIMESTAMP + 333);
			const sortSpec: CustomSortSpec = {
				targetFoldersPaths: ['/'],
				groups: [{
					type: CustomSortGroupType.StarredOnly
				}]
			}
			const starredPluginInstance: Partial<Starred_PluginInstance> = {
				findStarredFile: jest.fn( function(filePath: findStarredFile_pathParam): TFile | null {
					return null
				})
			}

			// when
			const result = determineSortingGroup(file, sortSpec, {
				starredPluginInstance: starredPluginInstance as Starred_PluginInstance
			} as ProcessingContext)

			// then
			expect(result).toEqual({
				groupIdx: 1,  // The lastIdx+1, group not determined
				isFolder: false,
				sortString: "References.md",
				ctime: MOCK_TIMESTAMP + 222,
				mtime: MOCK_TIMESTAMP + 333,
				path: 'Some parent folder/References.md'
			});
			expect(starredPluginInstance.findStarredFile).toHaveBeenCalledTimes(1)
		})
		it('should match starred file', () => {
			// given
			const file: TFile = mockTFile('References', 'md', 111, MOCK_TIMESTAMP + 222, MOCK_TIMESTAMP + 333);
			const sortSpec: CustomSortSpec = {
				targetFoldersPaths: ['/'],
				groups: [{
					type: CustomSortGroupType.StarredOnly
				}]
			}
			const starredPluginInstance: Partial<Starred_PluginInstance> = {
				findStarredFile: jest.fn( function(filePath: findStarredFile_pathParam): TFile | null {
					return filePath.path === 'Some parent folder/References.md' ? file : null
				})
			}

			// when
			const result = determineSortingGroup(file, sortSpec, {
				starredPluginInstance: starredPluginInstance as Starred_PluginInstance
			} as ProcessingContext)

			// then
			expect(result).toEqual({
				groupIdx: 0,
				isFolder: false,
				sortString: "References.md",
				ctime: MOCK_TIMESTAMP + 222,
				mtime: MOCK_TIMESTAMP + 333,
				path: 'Some parent folder/References.md'
			});
			expect(starredPluginInstance.findStarredFile).toHaveBeenCalledTimes(1)
		})
		it('should not match empty folder', () => {
			// given
			const folder: TFolder = mockTFolder('TestEmptyFolder');
			const sortSpec: CustomSortSpec = {
				targetFoldersPaths: ['/'],
				groups: [{
					type: CustomSortGroupType.StarredOnly
				}]
			}
			const starredPluginInstance: Partial<Starred_PluginInstance> = {
				findStarredFile: jest.fn( function(filePath: findStarredFile_pathParam): TFile | null {
					return filePath.path === 'Some parent folder/References.md' ? {} as TFile : null
				})
			}

			// when
			const result = determineSortingGroup(folder, sortSpec, {
				starredPluginInstance: starredPluginInstance as Starred_PluginInstance
			} as ProcessingContext)

			// then
			expect(result).toEqual({
				groupIdx: 1,  // The lastIdx+1, group not determined
				isFolder: true,
				sortString: "TestEmptyFolder",
				ctime: 0,
				mtime: 0,
				path: 'TestEmptyFolder',
				folder: {
					children: [],
					isRoot: expect.any(Function),
					name: "TestEmptyFolder",
					parent: {},
					path: "TestEmptyFolder",
					vault: {}
				}
			});
			expect(starredPluginInstance.findStarredFile).not.toHaveBeenCalled()
		})
		it('should not match folder w/o starred items', () => {
			// given
			const folder: TFolder = mockTFolderWithChildren('TestEmptyFolder');
			const sortSpec: CustomSortSpec = {
				targetFoldersPaths: ['/'],
				groups: [{
					type: CustomSortGroupType.StarredOnly
				}]
			}
			const starredPluginInstance: Partial<Starred_PluginInstance> = {
				findStarredFile: jest.fn( function(filePath: findStarredFile_pathParam): TFile | null {
					return filePath.path === 'Some parent folder/References.md' ? {} as TFile : null
				})
			}

			// when
			const result = determineSortingGroup(folder, sortSpec, {
				starredPluginInstance: starredPluginInstance as Starred_PluginInstance
			} as ProcessingContext)

			// then
			expect(result).toEqual({
				groupIdx: 1,  // The lastIdx+1, group not determined
				isFolder: true,
				sortString: "TestEmptyFolder",
				ctime: 0,
				mtime: 0,
				path: 'TestEmptyFolder',
				folder: {
					children: expect.any(Array),
					isRoot: expect.any(Function),
					name: "TestEmptyFolder",
					parent: {},
					path: "TestEmptyFolder",
					vault: {}
				}
			});
			expect(starredPluginInstance.findStarredFile).toHaveBeenCalledTimes(folder.children.filter(f => (f as any).isRoot === undefined).length)
		})
		it('should match folder with one starred item', () => {
			// given
			const folder: TFolder = mockTFolderWithChildren('TestEmptyFolder');
			const sortSpec: CustomSortSpec = {
				targetFoldersPaths: ['/'],
				groups: [{
					type: CustomSortGroupType.StarredOnly
				}]
			}
			const starredPluginInstance: Partial<Starred_PluginInstance> = {
				findStarredFile: jest.fn(function (filePath: findStarredFile_pathParam): TFile | null {
					return filePath.path === 'Some parent folder/Child file 2 created as newest, not modified at all.md' ? {} as TFile : null
				})
			}

			// when
			const result = determineSortingGroup(folder, sortSpec, {
				starredPluginInstance: starredPluginInstance as Starred_PluginInstance
			} as ProcessingContext)

			// then
			expect(result).toEqual({
				groupIdx: 0,
				isFolder: true,
				sortString: "TestEmptyFolder",
				ctime: 0,
				mtime: 0,
				path: 'TestEmptyFolder',
				folder: {
					children: expect.any(Array),
					isRoot: expect.any(Function),
					name: "TestEmptyFolder",
					parent: {},
					path: "TestEmptyFolder",
					vault: {}
				}
			});
				// assume optimized checking of starred items -> first match ends the check
			expect(starredPluginInstance.findStarredFile).toHaveBeenCalledTimes(2)
		})
	})
	describe('CustomSortGroupType.HasIcon', () => {
		it('should not match file w/o icon', () => {
			// given
			const file: TFile = mockTFile('References', 'md', 111, MOCK_TIMESTAMP + 222, MOCK_TIMESTAMP + 333);
			const sortSpec: CustomSortSpec = {
				targetFoldersPaths: ['/'],
				groups: [{
					type: CustomSortGroupType.HasIcon
				}]
			}
			const obsidianIconFolderPluginInstance: Partial<ObsidianIconFolder_PluginInstance> = {
				getData: jest.fn( function(): ObsidianIconFolderPlugin_Data {
					return {settings: {}}  // The obsidian-folder-icon plugin keeps the settings there indeed ;-)
				})
			}

			// when
			const result = determineSortingGroup(file, sortSpec, {
				iconFolderPluginInstance: obsidianIconFolderPluginInstance as ObsidianIconFolder_PluginInstance
			} as ProcessingContext)

			// then
			expect(result).toEqual({
				groupIdx: 1,  // The lastIdx+1, group not determined
				isFolder: false,
				sortString: "References.md",
				ctime: MOCK_TIMESTAMP + 222,
				mtime: MOCK_TIMESTAMP + 333,
				path: 'Some parent folder/References.md'
			});
			expect(obsidianIconFolderPluginInstance.getData).toHaveBeenCalledTimes(1)
		})
		it('should not match file with icon of different name', () => {
			// given
			const file: TFile = mockTFile('References', 'md', 111, MOCK_TIMESTAMP + 222, MOCK_TIMESTAMP + 333);
			const sortSpec: CustomSortSpec = {
				targetFoldersPaths: ['/'],
				groups: [{
					type: CustomSortGroupType.HasIcon,
					iconName: 'IncorrectIconName'
				}]
			}
			const obsidianIconFolderPluginInstance: Partial<ObsidianIconFolder_PluginInstance> = {
				getData: jest.fn( function(): ObsidianIconFolderPlugin_Data {
					return {
						settings: {}, // The obsidian-folder-icon plugin keeps the settings there indeed ;-)
						'Some parent folder/References.md': 'CorrectIconName'
					}
				})
			}

			// when
			const result = determineSortingGroup(file, sortSpec, {
				iconFolderPluginInstance: obsidianIconFolderPluginInstance as ObsidianIconFolder_PluginInstance
			} as ProcessingContext)

			// then
			expect(result).toEqual({
				groupIdx: 1,  // The lastIdx+1, group not determined
				isFolder: false,
				sortString: "References.md",
				ctime: MOCK_TIMESTAMP + 222,
				mtime: MOCK_TIMESTAMP + 333,
				path: 'Some parent folder/References.md'
			});
			expect(obsidianIconFolderPluginInstance.getData).toHaveBeenCalledTimes(1)
		})
		it('should match file with any icon', () => {
			// given
			const file: TFile = mockTFile('References', 'md', 111, MOCK_TIMESTAMP + 222, MOCK_TIMESTAMP + 333);
			const sortSpec: CustomSortSpec = {
				targetFoldersPaths: ['/'],
				groups: [{
					type: CustomSortGroupType.HasIcon
				}]
			}
			const obsidianIconFolderPluginInstance: Partial<ObsidianIconFolder_PluginInstance> = {
				getData: jest.fn( function(): ObsidianIconFolderPlugin_Data {
					return {
						settings: {}, // The obsidian-folder-icon plugin keeps the settings there indeed ;-)
						'Some parent folder/References.md': 'Irrelevant icon name, only presence matters'
					}
				})
			}

			// when
			const result = determineSortingGroup(file, sortSpec, {
				iconFolderPluginInstance: obsidianIconFolderPluginInstance as ObsidianIconFolder_PluginInstance
			} as ProcessingContext)

			// then
			expect(result).toEqual({
				groupIdx: 0,
				isFolder: false,
				sortString: "References.md",
				ctime: MOCK_TIMESTAMP + 222,
				mtime: MOCK_TIMESTAMP + 333,
				path: 'Some parent folder/References.md'
			});
			expect(obsidianIconFolderPluginInstance.getData).toHaveBeenCalledTimes(1)
		})
		it('should match file with icon of expected name', () => {
			// given
			const file: TFile = mockTFile('References', 'md', 111, MOCK_TIMESTAMP + 222, MOCK_TIMESTAMP + 333);
			const sortSpec: CustomSortSpec = {
				targetFoldersPaths: ['/'],
				groups: [{
					type: CustomSortGroupType.HasIcon,
					iconName: 'CorrectIconName'
				}]
			}
			const obsidianIconFolderPluginInstance: Partial<ObsidianIconFolder_PluginInstance> = {
				getData: jest.fn( function(): ObsidianIconFolderPlugin_Data {
					return {
						settings: {}, // The obsidian-folder-icon plugin keeps the settings there indeed ;-)
						'Some parent folder/References.md': 'CorrectIconName'
					}
				})
			}

			// when
			const result = determineSortingGroup(file, sortSpec, {
				iconFolderPluginInstance: obsidianIconFolderPluginInstance as ObsidianIconFolder_PluginInstance
			} as ProcessingContext)

			// then
			expect(result).toEqual({
				groupIdx: 0,
				isFolder: false,
				sortString: "References.md",
				ctime: MOCK_TIMESTAMP + 222,
				mtime: MOCK_TIMESTAMP + 333,
				path: 'Some parent folder/References.md'
			});
			expect(obsidianIconFolderPluginInstance.getData).toHaveBeenCalledTimes(1)
		})
		it('should not match folder w/o icon', () => {
			// given
			const folder: TFolder = mockTFolder('TestEmptyFolder');
			const sortSpec: CustomSortSpec = {
				targetFoldersPaths: ['/'],
				groups: [{
					type: CustomSortGroupType.HasIcon
				}]
			}
			const obsidianIconFolderPluginInstance: Partial<ObsidianIconFolder_PluginInstance> = {
				getData: jest.fn( function(): ObsidianIconFolderPlugin_Data {
					return {settings: {}}  // The obsidian-folder-icon plugin keeps the settings there indeed ;-)
				})
			}

			// when
			const result = determineSortingGroup(folder, sortSpec, {
				iconFolderPluginInstance: obsidianIconFolderPluginInstance as ObsidianIconFolder_PluginInstance
			} as ProcessingContext)

			// then
			expect(result).toEqual({
				groupIdx: 1,  // The lastIdx+1, group not determined
				isFolder: true,
				sortString: "TestEmptyFolder",
				ctime: 0,
				mtime: 0,
				path: 'TestEmptyFolder',
				folder: {
					children: [],
					isRoot: expect.any(Function),
					name: "TestEmptyFolder",
					parent: {},
					path: "TestEmptyFolder",
					vault: {}
				}
			});
			expect(obsidianIconFolderPluginInstance.getData).toHaveBeenCalledTimes(1)
		})
		it('should match folder with any icon (icon specified by string alone)', () => {
			// given
			const folder: TFolder = mockTFolderWithChildren('TestEmptyFolder');
			const sortSpec: CustomSortSpec = {
				targetFoldersPaths: ['/'],
				groups: [{
					type: CustomSortGroupType.HasIcon
				}]
			}
			const obsidianIconFolderPluginInstance: Partial<ObsidianIconFolder_PluginInstance> = {
				getData: jest.fn( function(): ObsidianIconFolderPlugin_Data {
					return {
						settings: {}, // The obsidian-folder-icon plugin keeps the settings there indeed ;-)
						'TestEmptyFolder': 'Irrelevant icon name, only presence matters'
					}
				})
			}

			// when
			const result = determineSortingGroup(folder, sortSpec, {
				iconFolderPluginInstance: obsidianIconFolderPluginInstance as ObsidianIconFolder_PluginInstance
			} as ProcessingContext)

			// then
			expect(result).toEqual({
				groupIdx: 0,
				isFolder: true,
				sortString: "TestEmptyFolder",
				ctime: 0,
				mtime: 0,
				path: 'TestEmptyFolder',
				folder: {
					children: expect.any(Array),
					isRoot: expect.any(Function),
					name: "TestEmptyFolder",
					parent: {},
					path: "TestEmptyFolder",
					vault: {}
				}
			});
			expect(obsidianIconFolderPluginInstance.getData).toHaveBeenCalledTimes(1)
		})
		it('should match folder with any icon (icon specified together with inheritance)', () => {
			// given
			const folder: TFolder = mockTFolderWithChildren('TestEmptyFolder');
			const sortSpec: CustomSortSpec = {
				targetFoldersPaths: ['/'],
				groups: [{
					type: CustomSortGroupType.HasIcon
				}]
			}
			const obsidianIconFolderPluginInstance: Partial<ObsidianIconFolder_PluginInstance> = {
				getData: jest.fn( function(): ObsidianIconFolderPlugin_Data {
					return {
						settings: {}, // The obsidian-folder-icon plugin keeps the settings there indeed ;-)
						'TestEmptyFolder': {
							iconName: 'ConfiguredIcon',
							inheritanceIcon: 'ConfiguredInheritanceIcon'
						}
					}
				})
			}

			// when
			const result = determineSortingGroup(folder, sortSpec, {
				iconFolderPluginInstance: obsidianIconFolderPluginInstance as ObsidianIconFolder_PluginInstance
			} as ProcessingContext)

			// then
			expect(result).toEqual({
				groupIdx: 0,
				isFolder: true,
				sortString: "TestEmptyFolder",
				ctime: 0,
				mtime: 0,
				path: 'TestEmptyFolder',
				folder: {
					children: expect.any(Array),
					isRoot: expect.any(Function),
					name: "TestEmptyFolder",
					parent: {},
					path: "TestEmptyFolder",
					vault: {}
				}
			});
			expect(obsidianIconFolderPluginInstance.getData).toHaveBeenCalledTimes(1)
		})
		it('should match folder with specified icon (icon specified by string alone)', () => {
			// given
			const folder: TFolder = mockTFolderWithChildren('TestEmptyFolder');
			const sortSpec: CustomSortSpec = {
				targetFoldersPaths: ['/'],
				groups: [{
					type: CustomSortGroupType.HasIcon,
					iconName: 'ConfiguredIcon-by-string'
				}]
			}
			const obsidianIconFolderPluginInstance: Partial<ObsidianIconFolder_PluginInstance> = {
				getData: jest.fn( function(): ObsidianIconFolderPlugin_Data {
					return {
						settings: {}, // The obsidian-folder-icon plugin keeps the settings there indeed ;-)
						'TestEmptyFolder': 'ConfiguredIcon-by-string'
					}
				})
			}

			// when
			const result = determineSortingGroup(folder, sortSpec, {
				iconFolderPluginInstance: obsidianIconFolderPluginInstance as ObsidianIconFolder_PluginInstance
			} as ProcessingContext)

			// then
			expect(result).toEqual({
				groupIdx: 0,
				isFolder: true,
				sortString: "TestEmptyFolder",
				ctime: 0,
				mtime: 0,
				path: 'TestEmptyFolder',
				folder: {
					children: expect.any(Array),
					isRoot: expect.any(Function),
					name: "TestEmptyFolder",
					parent: {},
					path: "TestEmptyFolder",
					vault: {}
				}
			});
			expect(obsidianIconFolderPluginInstance.getData).toHaveBeenCalledTimes(1)
		})
		it('should match folder with specified icon (icon specified together with inheritance)', () => {
			// given
			const folder: TFolder = mockTFolderWithChildren('TestEmptyFolder');
			const sortSpec: CustomSortSpec = {
				targetFoldersPaths: ['/'],
				groups: [{
					type: CustomSortGroupType.HasIcon,
					iconName: 'ConfiguredIcon'
				}]
			}
			const obsidianIconFolderPluginInstance: Partial<ObsidianIconFolder_PluginInstance> = {
				getData: jest.fn( function(): ObsidianIconFolderPlugin_Data {
					return {
						settings: {}, // The obsidian-folder-icon plugin keeps the settings there indeed ;-)
						'TestEmptyFolder': {
							iconName: 'ConfiguredIcon',
							inheritanceIcon: 'ConfiguredInheritanceIcon'
						}
					}
				})
			}

			// when
			const result = determineSortingGroup(folder, sortSpec, {
				iconFolderPluginInstance: obsidianIconFolderPluginInstance as ObsidianIconFolder_PluginInstance
			} as ProcessingContext)

			// then
			expect(result).toEqual({
				groupIdx: 0,
				isFolder: true,
				sortString: "TestEmptyFolder",
				ctime: 0,
				mtime: 0,
				path: 'TestEmptyFolder',
				folder: {
					children: expect.any(Array),
					isRoot: expect.any(Function),
					name: "TestEmptyFolder",
					parent: {},
					path: "TestEmptyFolder",
					vault: {}
				}
			});
			expect(obsidianIconFolderPluginInstance.getData).toHaveBeenCalledTimes(1)
		})
		it('should not match folder with different icon (icon specified by string alone)', () => {
			// given
			const folder: TFolder = mockTFolderWithChildren('TestEmptyFolder');
			const sortSpec: CustomSortSpec = {
				targetFoldersPaths: ['/'],
				groups: [{
					type: CustomSortGroupType.HasIcon,
					iconName: 'ConfiguredIcon-by-string'
				}]
			}
			const obsidianIconFolderPluginInstance: Partial<ObsidianIconFolder_PluginInstance> = {
				getData: jest.fn( function(): ObsidianIconFolderPlugin_Data {
					return {
						settings: {}, // The obsidian-folder-icon plugin keeps the settings there indeed ;-)
						'TestEmptyFolder': 'AnotherConfiguredIcon-by-string'
					}
				})
			}

			// when
			const result = determineSortingGroup(folder, sortSpec, {
				iconFolderPluginInstance: obsidianIconFolderPluginInstance as ObsidianIconFolder_PluginInstance
			} as ProcessingContext)

			// then
			expect(result).toEqual({
				groupIdx: 1, // lastIdx+1 - no match
				isFolder: true,
				sortString: "TestEmptyFolder",
				ctime: 0,
				mtime: 0,
				path: 'TestEmptyFolder',
				folder: {
					children: expect.any(Array),
					isRoot: expect.any(Function),
					name: "TestEmptyFolder",
					parent: {},
					path: "TestEmptyFolder",
					vault: {}
				}
			});
			expect(obsidianIconFolderPluginInstance.getData).toHaveBeenCalledTimes(1)
		})
		it('should not match folder with different icon (icon specified together with inheritance)', () => {
			// given
			const folder: TFolder = mockTFolderWithChildren('TestEmptyFolder');
			const sortSpec: CustomSortSpec = {
				targetFoldersPaths: ['/'],
				groups: [{
					type: CustomSortGroupType.HasIcon,
					iconName: 'ConfiguredIcon'
				}]
			}
			const obsidianIconFolderPluginInstance: Partial<ObsidianIconFolder_PluginInstance> = {
				getData: jest.fn( function(): ObsidianIconFolderPlugin_Data {
					return {
						settings: {}, // The obsidian-folder-icon plugin keeps the settings there indeed ;-)
						'TestEmptyFolder': {
							iconName: 'OtherConfiguredIcon',
							inheritanceIcon: 'ConfiguredInheritanceIcon'
						}
					}
				})
			}

			// when
			const result = determineSortingGroup(folder, sortSpec, {
				iconFolderPluginInstance: obsidianIconFolderPluginInstance as ObsidianIconFolder_PluginInstance
			} as ProcessingContext)

			// then
			expect(result).toEqual({
				groupIdx: 1,  // lastIdx+1 - no match
				isFolder: true,
				sortString: "TestEmptyFolder",
				ctime: 0,
				mtime: 0,
				path: 'TestEmptyFolder',
				folder: {
					children: expect.any(Array),
					isRoot: expect.any(Function),
					name: "TestEmptyFolder",
					parent: {},
					path: "TestEmptyFolder",
					vault: {}
				}
			});
			expect(obsidianIconFolderPluginInstance.getData).toHaveBeenCalledTimes(1)
		})
	})
	describe('when sort by metadata is involved', () => {
		it('should correctly read direct metadata from File item (order by metadata set on group) alph', () => {
			// given
			const file: TFile = mockTFile('References', 'md', 111, MOCK_TIMESTAMP + 222, MOCK_TIMESTAMP + 333);
			const sortSpec: CustomSortSpec = {
				targetFoldersPaths: ['/'],
				groups: [{
					type: CustomSortGroupType.ExactPrefix,
					byMetadataField: 'metadata-field-for-sorting',
					exactPrefix: 'Ref',
					order: CustomSortOrder.byMetadataFieldAlphabetical
				}]
			}
			const ctx: Partial<ProcessingContext> = {
				_mCache: {
					getCache: function (path: string): CachedMetadata | undefined {
						return {
							'Some parent folder/References.md': {
								frontmatter: {
									"metadata-field-for-sorting": "direct metadata on file",
									position: MockedLoc
								}
							}
						}[path]
					}
				} as MetadataCache
			}

			// when
			const result = determineSortingGroup(file, sortSpec, ctx as ProcessingContext)

			// then
			expect(result).toEqual({
				groupIdx: 0,
				isFolder: false,
				sortString: "References.md",
				ctime: MOCK_TIMESTAMP + 222,
				mtime: MOCK_TIMESTAMP + 333,
				path: 'Some parent folder/References.md',
				metadataFieldValue: 'direct metadata on file'
			} as FolderItemForSorting);
		})
		it('should correctly read direct metadata from File item (order by metadata set on group) alph rev', () => {
			// given
			const file: TFile = mockTFile('References', 'md', 111, MOCK_TIMESTAMP + 222, MOCK_TIMESTAMP + 333);
			const sortSpec: CustomSortSpec = {
				targetFoldersPaths: ['/'],
				groups: [{
					type: CustomSortGroupType.ExactPrefix,
					byMetadataField: 'metadata-field-for-sorting',
					exactPrefix: 'Ref',
					order: CustomSortOrder.byMetadataFieldAlphabeticalReverse
				}]
			}
			const ctx: Partial<ProcessingContext> = {
				_mCache: {
					getCache: function (path: string): CachedMetadata | undefined {
						return {
							'Some parent folder/References.md': {
								frontmatter: {
									"metadata-field-for-sorting": "direct metadata on file",
									position: MockedLoc
								}
							}
						}[path]
					}
				} as MetadataCache
			}

			// when
			const result = determineSortingGroup(file, sortSpec, ctx as ProcessingContext)

			// then
			expect(result).toEqual({
				groupIdx: 0,
				isFolder: false,
				sortString: "References.md",
				ctime: MOCK_TIMESTAMP + 222,
				mtime: MOCK_TIMESTAMP + 333,
				path: 'Some parent folder/References.md',
				metadataFieldValue: 'direct metadata on file'
			} as FolderItemForSorting);
		})
		it('should correctly read direct metadata from File item (order by metadata set on group) true alph', () => {
			// given
			const file: TFile = mockTFile('References', 'md', 111, MOCK_TIMESTAMP + 222, MOCK_TIMESTAMP + 333);
			const sortSpec: CustomSortSpec = {
				targetFoldersPaths: ['/'],
				groups: [{
					type: CustomSortGroupType.ExactPrefix,
					byMetadataField: 'metadata-field-for-sorting',
					exactPrefix: 'Ref',
					order: CustomSortOrder.byMetadataFieldTrueAlphabetical
				}]
			}
			const ctx: Partial<ProcessingContext> = {
				_mCache: {
					getCache: function (path: string): CachedMetadata | undefined {
						return {
							'Some parent folder/References.md': {
								frontmatter: {
									"metadata-field-for-sorting": "direct metadata on file",
									position: MockedLoc
								}
							}
						}[path]
					}
				} as MetadataCache
			}

			// when
			const result = determineSortingGroup(file, sortSpec, ctx as ProcessingContext)

			// then
			expect(result).toEqual({
				groupIdx: 0,
				isFolder: false,
				sortString: "References.md",
				ctime: MOCK_TIMESTAMP + 222,
				mtime: MOCK_TIMESTAMP + 333,
				path: 'Some parent folder/References.md',
				metadataFieldValue: 'direct metadata on file'
			} as FolderItemForSorting);
		})
		it('should correctly read direct metadata from File item (order by metadata set on group) true alph rev', () => {
			// given
			const file: TFile = mockTFile('References', 'md', 111, MOCK_TIMESTAMP + 222, MOCK_TIMESTAMP + 333);
			const sortSpec: CustomSortSpec = {
				targetFoldersPaths: ['/'],
				groups: [{
					type: CustomSortGroupType.ExactPrefix,
					byMetadataField: 'metadata-field-for-sorting',
					exactPrefix: 'Ref',
					order: CustomSortOrder.byMetadataFieldTrueAlphabeticalReverse
				}]
			}
			const ctx: Partial<ProcessingContext> = {
				_mCache: {
					getCache: function (path: string): CachedMetadata | undefined {
						return {
							'Some parent folder/References.md': {
								frontmatter: {
									"metadata-field-for-sorting": "direct metadata on file",
									position: MockedLoc
								}
							}
						}[path]
					}
				} as MetadataCache
			}

			// when
			const result = determineSortingGroup(file, sortSpec, ctx as ProcessingContext)

			// then
			expect(result).toEqual({
				groupIdx: 0,
				isFolder: false,
				sortString: "References.md",
				ctime: MOCK_TIMESTAMP + 222,
				mtime: MOCK_TIMESTAMP + 333,
				path: 'Some parent folder/References.md',
				metadataFieldValue: 'direct metadata on file'
			} as FolderItemForSorting);
		})
		it('should correctly read direct metadata from folder note item (order by metadata set on group)', () => {
			// given
			const folder: TFolder = mockTFolder('References');
			const sortSpec: CustomSortSpec = {
				targetFoldersPaths: ['/'],
				groups: [{
					type: CustomSortGroupType.ExactPrefix,
					exactPrefix: 'Ref',
					byMetadataField: 'metadata-field-for-sorting',
					order: CustomSortOrder.byMetadataFieldAlphabeticalReverse
				}]
			}
			const ctx: Partial<ProcessingContext> = {
				_mCache: {
					getCache: function (path: string): CachedMetadata | undefined {
						return {
							'References/References.md': {
								frontmatter: {
									'metadata-field-for-sorting': "metadata on folder note",
									position: MockedLoc
								}
							}
						}[path]
					}
				} as MetadataCache
			}

			// when
			const result = determineSortingGroup(folder, sortSpec, ctx as ProcessingContext)

			// then
			expect(result).toEqual({
				groupIdx: 0,
				isFolder: true,
				sortString: "References",
				ctime: DEFAULT_FOLDER_CTIME,
				mtime: DEFAULT_FOLDER_MTIME,
				path: 'References',
				metadataFieldValue: 'metadata on folder note',
				folder: folder
			} as FolderItemForSorting);
		})
		it('should correctly read direct metadata from File item (order by metadata set on target folder)', () => {
			// given
			const file: TFile = mockTFile('References', 'md', 111, MOCK_TIMESTAMP + 222, MOCK_TIMESTAMP + 333);
			const sortSpec: CustomSortSpec = {
				targetFoldersPaths: ['/'],
				groups: [{
					type: CustomSortGroupType.ExactPrefix,
					exactPrefix: 'Ref',
					order: CustomSortOrder.byMetadataFieldAlphabetical
				}],
				defaultOrder: CustomSortOrder.byMetadataFieldAlphabeticalReverse,
				byMetadataField: 'metadata-field-for-sorting-specified-on-target-folder'
			}
			const ctx: Partial<ProcessingContext> = {
				_mCache: {
					getCache: function (path: string): CachedMetadata | undefined {
						return {
							'Some parent folder/References.md': {
								frontmatter: {
									"metadata-field-for-sorting-specified-on-target-folder": "direct metadata on file, not obvious",
									position: MockedLoc
								}
							}
						}[path]
					}
				} as MetadataCache
			}

			// when
			const result = determineSortingGroup(file, sortSpec, ctx as ProcessingContext)

			// then
			expect(result).toEqual({
				groupIdx: 0,
				isFolder: false,
				sortString: "References.md",
				ctime: MOCK_TIMESTAMP + 222,
				mtime: MOCK_TIMESTAMP + 333,
				path: 'Some parent folder/References.md',
				metadataFieldValue: 'direct metadata on file, not obvious'
			} as FolderItemForSorting);
		})
		it('should correctly read direct metadata from File item (order by metadata set on group, no metadata name specified on group)', () => {
			// given
			const file: TFile = mockTFile('References', 'md', 111, MOCK_TIMESTAMP + 222, MOCK_TIMESTAMP + 333);
			const sortSpec: CustomSortSpec = {
				targetFoldersPaths: ['/'],
				groups: [{
					type: CustomSortGroupType.HasMetadataField,
					order: CustomSortOrder.byMetadataFieldAlphabetical,
					withMetadataFieldName: 'field-used-with-with-metadata-syntax'
				}]
			}
			const ctx: Partial<ProcessingContext> = {
				_mCache: {
					getCache: function (path: string): CachedMetadata | undefined {
						return {
							'Some parent folder/References.md': {
								frontmatter: {
									'field-used-with-with-metadata-syntax': "direct metadata on file, tricky",
									position: MockedLoc
								}
							}
						}[path]
					}
				} as MetadataCache
			}

			// when
			const result = determineSortingGroup(file, sortSpec, ctx as ProcessingContext)

			// then
			expect(result).toEqual({
				groupIdx: 0,
				isFolder: false,
				sortString: "References.md",
				ctime: MOCK_TIMESTAMP + 222,
				mtime: MOCK_TIMESTAMP + 333,
				path: 'Some parent folder/References.md',
				metadataFieldValue: 'direct metadata on file, tricky'
			} as FolderItemForSorting);
		})
		it('should correctly read direct metadata from File item (order by metadata set on group, no metadata name specified anywhere)', () => {
			// given
			const file: TFile = mockTFile('References', 'md', 111, MOCK_TIMESTAMP + 222, MOCK_TIMESTAMP + 333);
			const sortSpec: CustomSortSpec = {
				targetFoldersPaths: ['/'],
				groups: [{
					type: CustomSortGroupType.ExactPrefix,
					exactPrefix: 'Ref',
					order: CustomSortOrder.byMetadataFieldAlphabetical
				}]
			}
			const ctx: Partial<ProcessingContext> = {
				_mCache: {
					getCache: function (path: string): CachedMetadata | undefined {
						return {
							'Some parent folder/References.md': {
								frontmatter: {
									'sort-index-value': "direct metadata on file, under default name",
									position: MockedLoc
								}
							}
						}[path]
					}
				} as MetadataCache
			}

			// when
			const result = determineSortingGroup(file, sortSpec, ctx as ProcessingContext)

			// then
			expect(result).toEqual({
				groupIdx: 0,
				isFolder: false,
				sortString: "References.md",
				ctime: MOCK_TIMESTAMP + 222,
				mtime: MOCK_TIMESTAMP + 333,
				path: 'Some parent folder/References.md',
				metadataFieldValue: 'direct metadata on file, under default name'
			} as FolderItemForSorting);
		})
	})

	it('should correctly apply priority group', () => {
		// given
		const file: TFile = mockTFile('Abcdef!', 'md', 111, MOCK_TIMESTAMP + 222, MOCK_TIMESTAMP + 333);
		const sortSpec: CustomSortSpec = {
			groups: [{
				filesOnly: true,
				order: CustomSortOrder.alphabetical,
				type: CustomSortGroupType.MatchAll
			}, {
				foldersOnly: true,
				order: CustomSortOrder.alphabetical,
				type: CustomSortGroupType.MatchAll
			}, {
				exactSuffix: "def!",
				priority: 2,
				order: CustomSortOrder.alphabetical,
				type: CustomSortGroupType.ExactSuffix
			}, {
				exactText: "Abcdef!",
				order: CustomSortOrder.alphabetical,
				priority: 3,
				type: CustomSortGroupType.ExactName
			}, {
				order: CustomSortOrder.alphabetical,
				type: CustomSortGroupType.Outsiders
			}],
			outsidersGroupIdx: 4,
			targetFoldersPaths: ['/'],
			priorityOrder: [3,2,0,1]
		}

		// when
		const result = determineSortingGroup(file, sortSpec)

		// then
		expect(result).toEqual({
			groupIdx: 3,
			isFolder: false,
			sortString: "Abcdef!.md",
			ctime: MOCK_TIMESTAMP + 222,
			mtime: MOCK_TIMESTAMP + 333,
			path: 'Some parent folder/Abcdef!.md'
		});
	})
	it('should correctly recognize and apply combined group', () => {
		// given
		const file1: TFile = mockTFile('Hello :-) ha', 'md', 111, MOCK_TIMESTAMP + 222, MOCK_TIMESTAMP + 333);
		const file2: TFile = mockTFile('Hello World :-)', 'md', 111, MOCK_TIMESTAMP + 222, MOCK_TIMESTAMP + 333);
		const sortSpec: CustomSortSpec = {
			groups: [{
				exactSuffix: "def!",
				order: CustomSortOrder.alphabeticalReverse,
				type: CustomSortGroupType.ExactSuffix
			}, {
				exactPrefix: "Hello :-)",
				order: CustomSortOrder.alphabeticalReverse,
				type: CustomSortGroupType.ExactPrefix,
				combineWithIdx: 1
			}, {
				exactText: "Hello World :-)",
				order: CustomSortOrder.alphabeticalReverse,
				type: CustomSortGroupType.ExactName,
				combineWithIdx: 1
			}, {
				filesOnly: true,
				order: CustomSortOrder.alphabetical,
				type: CustomSortGroupType.MatchAll
			}, {
				foldersOnly: true,
				order: CustomSortOrder.alphabetical,
				type: CustomSortGroupType.MatchAll
			}, {
				order: CustomSortOrder.alphabetical,
				type: CustomSortGroupType.Outsiders
			}],
			outsidersGroupIdx: 5,
			targetFoldersPaths: ['/']
		}

		// when
		const result1 = determineSortingGroup(file1, sortSpec)
		const result2 = determineSortingGroup(file2, sortSpec)

		// then
		expect(result1).toEqual({
			groupIdx: 1, // Imposed by combined groups
			isFolder: false,
			sortString: "Hello :-) ha.md",
			ctime: MOCK_TIMESTAMP + 222,
			mtime: MOCK_TIMESTAMP + 333,
			path: 'Some parent folder/Hello :-) ha.md'
		});
		expect(result2).toEqual({
			groupIdx: 1, // Imposed by combined groups
			isFolder: false,
			sortString: "Hello World :-).md",
			ctime: MOCK_TIMESTAMP + 222,
			mtime: MOCK_TIMESTAMP + 333,
			path: 'Some parent folder/Hello World :-).md'
		});
	})
	it('should correctly recognize and apply combined group in connection with priorities', () => {
		// given
		const file: TFile = mockTFile('Hello :-)', 'md', 111, MOCK_TIMESTAMP + 222, MOCK_TIMESTAMP + 333);
		const sortSpec: CustomSortSpec = {
			groups: [{
				filesOnly: true,
				order: CustomSortOrder.alphabetical,
				type: CustomSortGroupType.MatchAll
			}, {
				foldersOnly: true,
				order: CustomSortOrder.alphabetical,
				type: CustomSortGroupType.MatchAll
			}, {
				exactSuffix: "def!",
				order: CustomSortOrder.alphabeticalReverse,
				type: CustomSortGroupType.ExactSuffix,
				combineWithIdx: 2
			}, {
				exactText: "Hello :-)",
				order: CustomSortOrder.alphabeticalReverse,
				type: CustomSortGroupType.ExactName,
				priority: 1,
				combineWithIdx: 2
			}, {
				order: CustomSortOrder.alphabetical,
				type: CustomSortGroupType.Outsiders
			}],
			outsidersGroupIdx: 4,
			priorityOrder: [3,0,1,2],
			targetFoldersPaths: ['/']
		}

		// when
		const result = determineSortingGroup(file, sortSpec)

		// then
		expect(result).toEqual({
			groupIdx: 2, // Imposed by combined groups
 			isFolder: false,
			sortString: "Hello :-).md",
			ctime: MOCK_TIMESTAMP + 222,
			mtime: MOCK_TIMESTAMP + 333,
			path: 'Some parent folder/Hello :-).md'
		});
	})
})

describe('determineFolderDatesIfNeeded', () => {
	it('should not be triggered if not needed - sorting method does not require it', () => {
		// given
		const folder: TFolder = mockTFolderWithChildren('Test folder 1')
		const OUTSIDERS_GROUP_IDX = 0
		const sortSpec: CustomSortSpec = {
			targetFoldersPaths: ['/'],
			groups: [{
				type: CustomSortGroupType.Outsiders,
				order: CustomSortOrder.alphabetical
			}],
			outsidersGroupIdx: OUTSIDERS_GROUP_IDX
		}

		// when
		const result: FolderItemForSorting = determineSortingGroup(folder, sortSpec)
		determineFolderDatesIfNeeded([result], sortSpec)

		// then
		expect(result.ctime).toEqual(DEFAULT_FOLDER_CTIME)
		expect(result.mtime).toEqual(DEFAULT_FOLDER_CTIME)
	})
	it.each(
		[
			[CustomSortOrder.byCreatedTimeReverseAdvanced, undefined],
			[CustomSortOrder.byCreatedTimeAdvanced, undefined],
			[CustomSortOrder.byModifiedTimeAdvanced, undefined],
			[CustomSortOrder.byModifiedTimeReverseAdvanced, undefined],
			[CustomSortOrder.alphabetical, CustomSortOrder.byCreatedTimeReverseAdvanced],
			[CustomSortOrder.alphabetical, CustomSortOrder.byCreatedTimeAdvanced],
			[CustomSortOrder.alphabetical, CustomSortOrder.byModifiedTimeAdvanced],
			[CustomSortOrder.alphabetical, CustomSortOrder.byModifiedTimeReverseAdvanced]
	])('should correctly determine dates, if triggered by %s under default %s', (order: CustomSortOrder, folderOrder: CustomSortOrder | undefined) => {
		// given
		const folder: TFolder = mockTFolderWithChildren('Test folder 1')
		const OUTSIDERS_GROUP_IDX = 0
		const sortSpec: CustomSortSpec = {
			targetFoldersPaths: ['/'],
			defaultOrder: folderOrder,
			groups: [{
				type: CustomSortGroupType.Outsiders,
				order: order
			}],
			outsidersGroupIdx: OUTSIDERS_GROUP_IDX
		}

		// when
		const result: FolderItemForSorting = determineSortingGroup(folder, sortSpec)
		determineFolderDatesIfNeeded([result], sortSpec)

		// then
		expect(result.ctime).toEqual(TIMESTAMP_OLDEST)
		expect(result.mtime).toEqual(TIMESTAMP_NEWEST)
	})
})

describe('matchGroupRegex', () => {
	it( 'should correctly handle no match', () => {
		// given
		const regExpSpec: RegExpSpec = {
			regex: /a(b)c/i
		}
		const name: string = 'Abbc'

		// when
		const [matched, matchedGroup, entireMatch] = matchGroupRegex(regExpSpec, name)

		// then
		expect(matched).toBe(false)
		expect(matchedGroup).toBeUndefined()
		expect(entireMatch).toBeUndefined()
	})
	it('should correctly handle no matching group match and normalizer absent', () => {
		// given
		const regExpSpec: RegExpSpec = {
			regex: /ab+c/i
		}
		const name: string = 'Abbbc'

		// when
		const [matched, matchedGroup, entireMatch] = matchGroupRegex(regExpSpec, name)

		// then
		expect(matched).toBe(true)
		expect(matchedGroup).toBeUndefined()
		expect(entireMatch).toBe('Abbbc')
	})
	it('should correctly handle no matching group match and normalizer present', () => {
		// given
		const regExpSpec: RegExpSpec = {
			regex: /ab+c/i,
			normalizerFn: jest.fn()
		}
		const name: string = 'Abc'

		// when
		const [matched, matchedGroup, entireMatch] = matchGroupRegex(regExpSpec, name)

		// then
		expect(matched).toBe(true)
		expect(matchedGroup).toBeUndefined()
		expect(entireMatch).toBe('Abc')
		expect(regExpSpec.normalizerFn).not.toHaveBeenCalled()
	})
	it('should correctly handle matching group match and normalizer absent', () => {
		// given
		const regExpSpec: RegExpSpec = {
			regex: /a(b+)c/i
		}
		const name: string = 'Abbbc'

		// when
		const [matched, matchedGroup, entireMatch] = matchGroupRegex(regExpSpec, name)

		// then
		expect(matched).toBe(true)
		expect(matchedGroup).toBe('bbb')
		expect(entireMatch).toBe('Abbbc')
	})
	it('should correctly handle matching group match and normalizer present', () => {
		// given
		const regExpSpec: RegExpSpec = {
			regex: /a(b+)c/i,
			normalizerFn: jest.fn((s) => `>>${s}<<`)
		}
		const name: string = 'Abc'

		// when
		const [matched, matchedGroup, entireMatch] = matchGroupRegex(regExpSpec, name)

		// then
		expect(matched).toBe(true)
		expect(matchedGroup).toBe('>>b<<')
		expect(entireMatch).toBe('Abc')
		expect(regExpSpec.normalizerFn).toHaveBeenCalledTimes(1)
	})
})

const SORT_FIRST_GOES_EARLIER: number = -1
const SORT_FIRST_GOES_LATER: number = 1
const SORT_ITEMS_ARE_EQUAL: number = 0

describe('CustomSortOrder.byMetadataFieldAlphabetical', () => {
	it('should correctly order alphabetically when metadata on both items is present', () => {
		// given
		const itemA: Partial<FolderItemForSorting> = {
			metadataFieldValue: 'A'
		}
		const itemB: Partial<FolderItemForSorting> = {
			metadataFieldValue: 'B'
		}
		const sorter: SorterFn = getSorterFnFor(CustomSortOrder.byMetadataFieldAlphabetical)

		// when
		const result1: number = sorter(itemA as FolderItemForSorting, itemB as FolderItemForSorting)
		const result2: number = sorter(itemB as FolderItemForSorting, itemA as FolderItemForSorting)

		// then
		expect(result1).toBe(SORT_FIRST_GOES_EARLIER)
		expect(result2).toBe(SORT_FIRST_GOES_LATER)
	})
	it('should correctly fallback to alphabetical by name when metadata on both items is present and equal', () => {
		// given
		const itemA: Partial<FolderItemForSorting> = {
			metadataFieldValue: 'Aaa',
			sortString: 'n123'
		}
		const itemB: Partial<FolderItemForSorting> = {
			metadataFieldValue: 'Aaa',
			sortString: 'a123'
		}
		const sorter: SorterFn = getSorterFnFor(CustomSortOrder.byMetadataFieldAlphabetical)

		// when
		const result1: number = sorter(itemA as FolderItemForSorting, itemB as FolderItemForSorting)
		const result2: number = sorter(itemB as FolderItemForSorting, itemA as FolderItemForSorting)
		const result3: number = sorter(itemB as FolderItemForSorting, itemB as FolderItemForSorting)

		// then
		expect(result1).toBe(SORT_FIRST_GOES_LATER)
		expect(result2).toBe(SORT_FIRST_GOES_EARLIER)
		expect(result3).toBe(SORT_ITEMS_ARE_EQUAL)
	})
	it('should put the item with metadata earlier if the second one has no metadata ', () => {
		// given
		const itemA: Partial<FolderItemForSorting> = {
			metadataFieldValue: 'n159',
			sortString: 'n123'
		}
		const itemB: Partial<FolderItemForSorting> = {
			sortString: 'n123'
		}
		const sorter: SorterFn = getSorterFnFor(CustomSortOrder.byMetadataFieldAlphabetical)

		// when
		const result1: number = sorter(itemA as FolderItemForSorting, itemB as FolderItemForSorting)
		const result2: number = sorter(itemB as FolderItemForSorting, itemA as FolderItemForSorting)

		// then
		expect(result1).toBe(SORT_FIRST_GOES_EARLIER)
		expect(result2).toBe(SORT_FIRST_GOES_LATER)
	})
	it('should correctly fallback to alphabetical if no metadata on both items', () => {
		// given
		const itemA: Partial<FolderItemForSorting> = {
			sortString: 'ccc'
		}
		const itemB: Partial<FolderItemForSorting> = {
			sortString: 'ccc '
		}
		const sorter: SorterFn = getSorterFnFor(CustomSortOrder.byMetadataFieldAlphabetical)

		// when
		const result1: number = sorter(itemA as FolderItemForSorting, itemB as FolderItemForSorting)
		const result2: number = sorter(itemB as FolderItemForSorting, itemA as FolderItemForSorting)
		const result3: number = sorter(itemB as FolderItemForSorting, itemB as FolderItemForSorting)

		// then
		expect(result1).toBe(SORT_FIRST_GOES_EARLIER)
		expect(result2).toBe(SORT_FIRST_GOES_LATER)
		expect(result3).toBe(SORT_ITEMS_ARE_EQUAL)
	})
})

describe('CustomSortOrder.byMetadataFieldAlphabeticalReverse', () => {
	it('should correctly order alphabetically reverse when metadata on both items is present', () => {
		// given
		const itemA: Partial<FolderItemForSorting> = {
			metadataFieldValue: 'A'
		}
		const itemB: Partial<FolderItemForSorting> = {
			metadataFieldValue: 'B'
		}
		const sorter: SorterFn = getSorterFnFor(CustomSortOrder.byMetadataFieldAlphabeticalReverse)

		// when
		const result1: number = sorter(itemA as FolderItemForSorting, itemB as FolderItemForSorting)
		const result2: number = sorter(itemB as FolderItemForSorting, itemA as FolderItemForSorting)

		// then
		expect(result1).toBe(SORT_FIRST_GOES_LATER)
		expect(result2).toBe(SORT_FIRST_GOES_EARLIER)
	})
	it('should correctly fallback to alphabetical reverse by name when metadata on both items is present and equal', () => {
		// given
		const itemA: Partial<FolderItemForSorting> = {
			metadataFieldValue: 'Aaa',
			sortString: 'n123'
		}
		const itemB: Partial<FolderItemForSorting> = {
			metadataFieldValue: 'Aaa',
			sortString: 'a123'
		}
		const sorter: SorterFn = getSorterFnFor(CustomSortOrder.byMetadataFieldAlphabeticalReverse)

		// when
		const result1: number = sorter(itemA as FolderItemForSorting, itemB as FolderItemForSorting)
		const result2: number = sorter(itemB as FolderItemForSorting, itemA as FolderItemForSorting)
		const result3: number = sorter(itemB as FolderItemForSorting, itemB as FolderItemForSorting)

		// then
		expect(result1).toBe(SORT_FIRST_GOES_EARLIER)
		expect(result2).toBe(SORT_FIRST_GOES_LATER)
		expect(result3).toBe(SORT_ITEMS_ARE_EQUAL)
	})
<<<<<<< HEAD
	it('should put the item with metadata below the second one w/o metadata (this is reverse order)', () => {
		// given
		const itemA: Partial<FolderItemForSorting> = {
			metadataFieldValue: '15',
			sortString: 'n123'
		}
		const itemB: Partial<FolderItemForSorting> = {
			sortString: 'n123'
		}
		const sorter: SorterFn = getSorterFnFor(CustomSortOrder.byMetadataFieldAlphabetical)

		// when
		const result1: number = sorter(itemA as FolderItemForSorting, itemB as FolderItemForSorting)
		const result2: number = sorter(itemB as FolderItemForSorting, itemA as FolderItemForSorting)

		// then
		expect(result1).toBe(SORT_FIRST_GOES_LATER)
		expect(result2).toBe(SORT_FIRST_GOES_EARLIER)
	})
=======
>>>>>>> 3cc58f69
	it('should put the item with metadata later if the second one has no metadata (reverse order)', () => {
		// given
		const itemA: Partial<FolderItemForSorting> = {
			metadataFieldValue: '15',
			sortString: 'n123'
		}
		const itemB: Partial<FolderItemForSorting> = {
			sortString: 'n123'
		}
		const sorter: SorterFn = getSorterFnFor(CustomSortOrder.byMetadataFieldAlphabeticalReverse)

		// when
		const result1: number = sorter(itemA as FolderItemForSorting, itemB as FolderItemForSorting)
		const result2: number = sorter(itemB as FolderItemForSorting, itemA as FolderItemForSorting)

		// then
		expect(result1).toBe(SORT_FIRST_GOES_LATER)
		expect(result2).toBe(SORT_FIRST_GOES_EARLIER)
	})
	it('should correctly fallback to alphabetical reverse if no metadata on both items', () => {
		// given
		const itemA: Partial<FolderItemForSorting> = {
			sortString: 'ccc'
		}
		const itemB: Partial<FolderItemForSorting> = {
			sortString: 'ccc '
		}
		const sorter: SorterFn = getSorterFnFor(CustomSortOrder.byMetadataFieldAlphabeticalReverse)

		// when
		const result1: number = sorter(itemA as FolderItemForSorting, itemB as FolderItemForSorting)
		const result2: number = sorter(itemB as FolderItemForSorting, itemA as FolderItemForSorting)
		const result3: number = sorter(itemB as FolderItemForSorting, itemB as FolderItemForSorting)

		// then
		expect(result1).toBe(SORT_FIRST_GOES_LATER)
		expect(result2).toBe(SORT_FIRST_GOES_EARLIER)
		expect(result3).toBe(SORT_ITEMS_ARE_EQUAL)
	})
})

describe('sorterByMetadataField', () => {
	it.each([
		[true,'abc','def',-1, 'a', 'a'],
		[true,'xyz','klm',1, 'b', 'b'],
		[true,'mmm','mmm',0, 'c', 'c'],
		[true,'mmm','mmm',-1, 'd', 'e'],
		[true,'mmm','mmm',1, 'e', 'd'],
		[true,'abc',undefined,-1, 'a','a'],
		[true,undefined,'klm',1, 'b','b'],
		[true,undefined,undefined,0, 'a','a'],
		[true,undefined,undefined,-1, 'a','b'],
		[true,undefined,undefined,1, 'd','c'],
		[false,'abc','def',1, 'a', 'a'],
		[false,'xyz','klm',-1, 'b', 'b'],
		[false,'mmm','mmm',0, 'c', 'c'],
		[false,'mmm','mmm',1, 'd', 'e'],
		[false,'mmm','mmm',-1, 'e', 'd'],
		[false,'abc',undefined,1, 'a','a'],
		[false,undefined,'klm',-1, 'b','b'],
		[false,undefined,undefined,0, 'a','a'],
		[false,undefined,undefined,1, 'a','b'],
		[false,undefined,undefined,-1, 'd','c'],

	])('straight order %s, comparing %s and %s should return %s for sortStrings %s and %s',
		(straight: boolean, metadataA: string|undefined, metadataB: string|undefined, order: number, sortStringA: string, sortStringB) => {
		const sorterFn = sorterByMetadataField(!straight, false)
		const itemA: Partial<FolderItemForSorting> = {metadataFieldValue: metadataA, sortString: sortStringA}
		const itemB: Partial<FolderItemForSorting> = {metadataFieldValue: metadataB, sortString: sortStringB}
		const result = sorterFn(itemA as FolderItemForSorting, itemB as FolderItemForSorting)

		// then
		expect(result).toBe(order)
	})
})

describe('sorterByBookmarkOrder', () => {
	it.each([
		[true,10,20,-1, 'a', 'a'],
		[true,20,10,1, 'b', 'b'],
		[true,30,30,0, 'c', 'c'],   // not possible in reality - each bookmark order is unique by definition - covered for clarity
		[true,1,1,0, 'd', 'e'],     //     ----//----
		[true,2,2,0, 'e', 'd'],     //     ----//----
		[true,3,undefined,-1, 'a','a'],
		[true,undefined,4,1, 'b','b'],
		[true,undefined,undefined,0, 'a','a'],
		[true,undefined,undefined,-1, 'a','b'],
		[true,undefined,undefined,1, 'd','c'],
		[false,10,20,1, 'a', 'a'],
		[false,20,10,-1, 'b', 'b'],
		[false,30,30,0, 'c', 'c'],    // not possible in reality - each bookmark order is unique by definition - covered for clarity
		[false,1,1,0, 'd', 'e'],      //    ------//-----
		[false,2,2,0, 'e', 'd'],     //    ------//-----
		[false,3,undefined,1, 'a','a'],
		[false,undefined,4,-1, 'b','b'],
		[false,undefined,undefined,0, 'a','a'],
		[false,undefined,undefined,1, 'a','b'],
		[false,undefined,undefined,-1, 'd','c'],

	])('straight order %s, comparing %s and %s should return %s for sortStrings %s and %s',
		(straight: boolean, bookmarkA: number|undefined, bookmarkB: number|undefined, order: number, sortStringA: string, sortStringB) => {
			const sorterFn = sorterByBookmarkOrder(!straight, false)
			const itemA: Partial<FolderItemForSorting> = {bookmarkedIdx: bookmarkA, sortString: sortStringA}
			const itemB: Partial<FolderItemForSorting> = {bookmarkedIdx: bookmarkB, sortString: sortStringB}
			const result = sorterFn(itemA as FolderItemForSorting, itemB as FolderItemForSorting)
			const normalizedResult = result < 0 ? -1 : ((result > 0) ? 1 : result)

			// then
			expect(normalizedResult).toBe(order)
		})
})<|MERGE_RESOLUTION|>--- conflicted
+++ resolved
@@ -2261,28 +2261,6 @@
 		expect(result2).toBe(SORT_FIRST_GOES_LATER)
 		expect(result3).toBe(SORT_ITEMS_ARE_EQUAL)
 	})
-<<<<<<< HEAD
-	it('should put the item with metadata below the second one w/o metadata (this is reverse order)', () => {
-		// given
-		const itemA: Partial<FolderItemForSorting> = {
-			metadataFieldValue: '15',
-			sortString: 'n123'
-		}
-		const itemB: Partial<FolderItemForSorting> = {
-			sortString: 'n123'
-		}
-		const sorter: SorterFn = getSorterFnFor(CustomSortOrder.byMetadataFieldAlphabetical)
-
-		// when
-		const result1: number = sorter(itemA as FolderItemForSorting, itemB as FolderItemForSorting)
-		const result2: number = sorter(itemB as FolderItemForSorting, itemA as FolderItemForSorting)
-
-		// then
-		expect(result1).toBe(SORT_FIRST_GOES_LATER)
-		expect(result2).toBe(SORT_FIRST_GOES_EARLIER)
-	})
-=======
->>>>>>> 3cc58f69
 	it('should put the item with metadata later if the second one has no metadata (reverse order)', () => {
 		// given
 		const itemA: Partial<FolderItemForSorting> = {
