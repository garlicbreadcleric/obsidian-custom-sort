import {
	FrontMatterCache,
	MetadataCache,
	Plugin,
	requireApiVersion,
	TAbstractFile,
	TFile,
	TFolder} from 'obsidian';
import {
	determineStarredStatusOf,
<<<<<<< HEAD
	Starred_PluginInstance
} from '../utils/StarredPluginSignature';
import {
	determineIconOf,
	ObsidianIconFolder_PluginInstance
=======
	Starred_PluginInstance,
} from '../utils/StarredPluginSignature';
import {
	determineIconOf,
	ObsidianIconFolder_PluginInstance,
>>>>>>> 76ee3dfa
} from '../utils/ObsidianIconFolderPluginSignature'
import {
	CustomSortGroup,
	CustomSortGroupType,
	CustomSortOrder,
	CustomSortSpec,
	DEFAULT_METADATA_FIELD_FOR_SORTING,
	NormalizerFn,
	RegExpSpec
} from "./custom-sort-types";
import {
	isDefined
} from "../utils/utils";
import {
	expandMacros
} from "./macros";
import {
	BookmarksPluginInterface
} from "../utils/BookmarksCorePluginSignature";

export interface ProcessingContext {
	// For internal transient use
	plugin?: Plugin                     // to hand over the access to App instance to the sorting engine
	_mCache?: MetadataCache
	starredPluginInstance?: Starred_PluginInstance
	bookmarksPluginInstance?: BookmarksPluginInterface,
	iconFolderPluginInstance?: ObsidianIconFolder_PluginInstance
}

let CollatorCompare = new Intl.Collator(undefined, {
	usage: "sort",
	sensitivity: "base",
	numeric: true,
}).compare;

let CollatorTrueAlphabeticalCompare = new Intl.Collator(undefined, {
	usage: "sort",
	sensitivity: "base",
	numeric: false,
}).compare;

export interface FolderItemForSorting {
	path: string
	groupIdx?: number  // the index itself represents order for groups
	sortString: string // fragment (or full name) to be used for sorting
	metadataFieldValue?: string // relevant to metadata-based sorting only
	ctime: number   // for a file ctime is obvious, for a folder = ctime of the oldest child file
	mtime: number   // for a file mtime is obvious, for a folder = date of most recently modified child file
	isFolder: boolean
	folder?: TFolder
	bookmarkedIdx?: number // derived from Bookmarks core plugin position
}

export type SorterFn = (a: FolderItemForSorting, b: FolderItemForSorting) => number
export type PlainSorterFn = (a: TAbstractFile, b: TAbstractFile) => number
export type PlainFileOnlySorterFn = (a: TFile, b: TFile) => number
export type CollatorCompareFn = (a: string, b: string) => number

// Syntax sugar
const TrueAlphabetical: boolean = true
const ReverseOrder: boolean = true
const StraightOrder: boolean = false

export const EQUAL_OR_UNCOMPARABLE: number = 0

export const sorterByMetadataField:(reverseOrder?: boolean, trueAlphabetical?: boolean) => SorterFn = (reverseOrder: boolean, trueAlphabetical?: boolean) => {
	const collatorCompareFn: CollatorCompareFn = trueAlphabetical ? CollatorTrueAlphabeticalCompare : CollatorCompare
	return (a: FolderItemForSorting, b: FolderItemForSorting) => {
		if (reverseOrder) {
			[a, b] = [b, a]
		}
		if (a.metadataFieldValue && b.metadataFieldValue) {
			const sortResult: number = collatorCompareFn(a.metadataFieldValue, b.metadataFieldValue)
			return sortResult
		}
		// Item with metadata goes before the w/o metadata
		if (a.metadataFieldValue) return -1
		if (b.metadataFieldValue) return 1

		return EQUAL_OR_UNCOMPARABLE
	}
}

export const sorterByBookmarkOrder:(reverseOrder?: boolean, trueAlphabetical?: boolean) => SorterFn = (reverseOrder: boolean, trueAlphabetical?: boolean) => {
	return (a: FolderItemForSorting, b: FolderItemForSorting) => {
		if (reverseOrder) {
			[a, b] = [b, a]
		}
		if (a.bookmarkedIdx && b.bookmarkedIdx) {
			// By design the bookmark idx is unique per each item, so no need for secondary sorting if they are equal
			return a.bookmarkedIdx - b.bookmarkedIdx
		}
		// Item with bookmark order goes before the w/o bookmark info
		if (a.bookmarkedIdx) return -1
		if (b.bookmarkedIdx) return 1

		return EQUAL_OR_UNCOMPARABLE
	}
}

let Sorters: { [key in CustomSortOrder]: SorterFn } = {
	[CustomSortOrder.alphabetical]: (a: FolderItemForSorting, b: FolderItemForSorting) => CollatorCompare(a.sortString, b.sortString),
	[CustomSortOrder.trueAlphabetical]: (a: FolderItemForSorting, b: FolderItemForSorting) => CollatorTrueAlphabeticalCompare(a.sortString, b.sortString),
	[CustomSortOrder.alphabeticalReverse]: (a: FolderItemForSorting, b: FolderItemForSorting) => CollatorCompare(b.sortString, a.sortString),
	[CustomSortOrder.trueAlphabeticalReverse]: (a: FolderItemForSorting, b: FolderItemForSorting) => CollatorTrueAlphabeticalCompare(b.sortString, a.sortString),
	[CustomSortOrder.byModifiedTime]: (a: FolderItemForSorting, b: FolderItemForSorting) => (a.isFolder && b.isFolder) ? CollatorCompare(a.sortString, b.sortString) : (a.mtime - b.mtime),
	[CustomSortOrder.byModifiedTimeAdvanced]: (a: FolderItemForSorting, b: FolderItemForSorting) => a.mtime - b.mtime,
	[CustomSortOrder.byModifiedTimeReverse]: (a: FolderItemForSorting, b: FolderItemForSorting) => (a.isFolder && b.isFolder) ? CollatorCompare(a.sortString, b.sortString) : (b.mtime - a.mtime),
	[CustomSortOrder.byModifiedTimeReverseAdvanced]: (a: FolderItemForSorting, b: FolderItemForSorting) => b.mtime - a.mtime,
	[CustomSortOrder.byCreatedTime]: (a: FolderItemForSorting, b: FolderItemForSorting) => (a.isFolder && b.isFolder) ? CollatorCompare(a.sortString, b.sortString) : (a.ctime - b.ctime),
	[CustomSortOrder.byCreatedTimeAdvanced]: (a: FolderItemForSorting, b: FolderItemForSorting) => a.ctime - b.ctime,
	[CustomSortOrder.byCreatedTimeReverse]: (a: FolderItemForSorting, b: FolderItemForSorting) => (a.isFolder && b.isFolder) ? CollatorCompare(a.sortString, b.sortString) : (b.ctime - a.ctime),
	[CustomSortOrder.byCreatedTimeReverseAdvanced]: (a: FolderItemForSorting, b: FolderItemForSorting) => b.ctime - a.ctime,
	[CustomSortOrder.byMetadataFieldAlphabetical]: sorterByMetadataField(StraightOrder),
	[CustomSortOrder.byMetadataFieldTrueAlphabetical]: sorterByMetadataField(StraightOrder, TrueAlphabetical),
	[CustomSortOrder.byMetadataFieldAlphabeticalReverse]: sorterByMetadataField(ReverseOrder),
	[CustomSortOrder.byMetadataFieldTrueAlphabeticalReverse]: sorterByMetadataField(ReverseOrder, TrueAlphabetical),
	[CustomSortOrder.byBookmarkOrder]: sorterByBookmarkOrder(StraightOrder),
	[CustomSortOrder.byBookmarkOrderReverse]: sorterByBookmarkOrder(ReverseOrder),

	// This is a fallback entry which should not be used - the getSorterFor() function below should protect against it
	[CustomSortOrder.standardObsidian]: (a: FolderItemForSorting, b: FolderItemForSorting) => CollatorCompare(a.sortString, b.sortString),
};

// OS - Obsidian Sort
const OS_alphabetical = 'alphabetical'
const OS_alphabeticalReverse = 'alphabeticalReverse'
const OS_byModifiedTime = 'byModifiedTime'
const OS_byModifiedTimeReverse = 'byModifiedTimeReverse'
const OS_byCreatedTime = 'byCreatedTime'
const OS_byCreatedTimeReverse = 'byCreatedTimeReverse'

export const ObsidianStandardDefaultSortingName = OS_alphabetical

const StandardObsidianToCustomSort: {[key: string]: CustomSortOrder} = {
	[OS_alphabetical]: CustomSortOrder.alphabetical,
	[OS_alphabeticalReverse]: CustomSortOrder.alphabeticalReverse,
	[OS_byModifiedTime]: CustomSortOrder.byModifiedTimeReverse,     // In Obsidian labeled as 'Modified time (new to old)'
	[OS_byModifiedTimeReverse]: CustomSortOrder.byModifiedTime,     // In Obsidian labeled as 'Modified time (old to new)'
	[OS_byCreatedTime]: CustomSortOrder.byCreatedTimeReverse,       // In Obsidian labeled as 'Created time (new to old)'
	[OS_byCreatedTimeReverse]: CustomSortOrder.byCreatedTime        // In Obsidian labeled as 'Created time (old to new)'
}

const StandardObsidianToPlainSortFn: {[key: string]: PlainFileOnlySorterFn} = {
	[OS_alphabetical]: (a: TFile, b: TFile) => CollatorCompare(a.basename, b.basename),
	[OS_alphabeticalReverse]: (a: TFile, b: TFile) => -StandardObsidianToPlainSortFn[OS_alphabetical](a,b),
	[OS_byModifiedTime]: (a: TFile, b: TFile) => b.stat.mtime - a.stat.mtime,
	[OS_byModifiedTimeReverse]: (a: TFile, b: TFile) => -StandardObsidianToPlainSortFn[OS_byModifiedTime](a,b),
	[OS_byCreatedTime]: (a: TFile, b: TFile) => b.stat.ctime - a.stat.ctime,
	[OS_byCreatedTimeReverse]: (a: TFile, b: TFile) => -StandardObsidianToPlainSortFn[OS_byCreatedTime](a,b)
}

// Standard Obsidian comparator keeps folders in the top sorted alphabetically
const StandardObsidianComparator = (order: CustomSortOrder): SorterFn => {
	const customSorterFn = Sorters[order]
	return (a: FolderItemForSorting, b: FolderItemForSorting): number => {
		return a.isFolder || b.isFolder
			?
			(a.isFolder && !b.isFolder ? -1 : (b.isFolder && !a.isFolder ? 1 : Sorters[CustomSortOrder.alphabetical](a,b)))
			:
			customSorterFn(a, b);
	}
}

// Equivalent of StandardObsidianComparator working directly on TAbstractFile items
export const StandardPlainObsidianComparator = (order: string): PlainSorterFn => {
	const fileSorterFn = StandardObsidianToPlainSortFn[order] || StandardObsidianToCustomSort[OS_alphabetical]
	return (a: TAbstractFile, b: TAbstractFile): number => {
		const aIsFolder: boolean = a instanceof TFolder
		const bIsFolder: boolean = b instanceof TFolder
		return aIsFolder || bIsFolder
			?
			(aIsFolder && !bIsFolder ? -1 : (bIsFolder && !aIsFolder ? 1 : CollatorCompare(a.name,b.name)))
			:
			fileSorterFn(a as TFile, b as TFile);
	}
}

export const getSorterFnFor = (sorting: CustomSortOrder, currentUIselectedSorting?: string): SorterFn => {
	if (sorting === CustomSortOrder.standardObsidian) {
		sorting = StandardObsidianToCustomSort[currentUIselectedSorting ?? 'alphabetical'] ?? CustomSortOrder.alphabetical
		return StandardObsidianComparator(sorting)
	} else {
		return Sorters[sorting]
	}
}

function getComparator(sortSpec: CustomSortSpec, currentUIselectedSorting?: string): SorterFn {
	const compareTwoItems = (itA: FolderItemForSorting, itB: FolderItemForSorting) => {
		if (itA.groupIdx != undefined && itB.groupIdx != undefined) {
			if (itA.groupIdx === itB.groupIdx) {
				const group: CustomSortGroup | undefined = sortSpec.groups[itA.groupIdx]
				const primary: number = group?.order ? getSorterFnFor(group.order, currentUIselectedSorting)(itA, itB) : EQUAL_OR_UNCOMPARABLE
				if (primary !== EQUAL_OR_UNCOMPARABLE) return primary
				const secondary: number = group?.secondaryOrder ? getSorterFnFor(group.secondaryOrder, currentUIselectedSorting)(itA, itB) : EQUAL_OR_UNCOMPARABLE
				if (secondary !== EQUAL_OR_UNCOMPARABLE) return secondary
				const folderLevel: number = sortSpec.defaultOrder ? getSorterFnFor(sortSpec.defaultOrder, currentUIselectedSorting)(itA, itB) : EQUAL_OR_UNCOMPARABLE
				if (folderLevel !== EQUAL_OR_UNCOMPARABLE) return folderLevel
				const uiSelected: number = currentUIselectedSorting ? getSorterFnFor(CustomSortOrder.standardObsidian, currentUIselectedSorting)(itA, itB) : EQUAL_OR_UNCOMPARABLE
				if (uiSelected !== EQUAL_OR_UNCOMPARABLE) return uiSelected
				const lastResort: number = getSorterFnFor(CustomSortOrder.default)(itA, itB)
				return lastResort
			} else {
				return itA.groupIdx - itB.groupIdx;
			}
		} else {
			// should never happen - groupIdx is not known for at least one of items to compare.
			// The logic of determining the index always sets some idx
			// Yet for sanity and to satisfy TS code analyzer some valid behavior below
			if (itA.groupIdx !== undefined) return -1
			if (itB.groupIdx !== undefined) return 1
			return getSorterFnFor(CustomSortOrder.default, currentUIselectedSorting)(itA, itB)
		}
	}
	return compareTwoItems
}

const isFolder = (entry: TAbstractFile) => {
	// The plain obvious 'entry instanceof TFolder' doesn't work inside Jest unit tests, hence a workaround below
	return !!((entry as any).isRoot);
}

const isByMetadata = (order: CustomSortOrder | undefined) => {
	return order === CustomSortOrder.byMetadataFieldAlphabetical || order === CustomSortOrder.byMetadataFieldAlphabeticalReverse ||
	       order === CustomSortOrder.byMetadataFieldTrueAlphabetical || order === CustomSortOrder.byMetadataFieldTrueAlphabeticalReverse
}

export const DEFAULT_FOLDER_MTIME: number = 0
export const DEFAULT_FOLDER_CTIME: number = 0

type RegexMatchedGroup = string | undefined
type RegexFullMatch = string | undefined
type Matched = boolean

export const matchGroupRegex = (theRegex: RegExpSpec, nameForMatching: string): [Matched, RegexMatchedGroup, RegexFullMatch] => {
	const match: RegExpMatchArray | null | undefined = theRegex.regex.exec(nameForMatching);
	if (match) {
		const normalizer: NormalizerFn | undefined = theRegex.normalizerFn
		const regexMatchedGroup: string | undefined = match[1]
		if (regexMatchedGroup) {
			return [true, normalizer ? normalizer!(regexMatchedGroup)! : regexMatchedGroup, match[0]]
		} else {
			return [true, undefined, match[0]]
		}
	}
	return [false, undefined, undefined]
}

export const determineSortingGroup = function (entry: TFile | TFolder, spec: CustomSortSpec, ctx?: ProcessingContext): FolderItemForSorting {
	let groupIdx: number
	let determined: boolean = false
	let derivedText: string | null | undefined
	let bookmarkedIdx: number | undefined
	let metadataValueToSortBy: string | undefined
	const aFolder: boolean = isFolder(entry)
	const aFile: boolean = !aFolder
	const entryAsTFile: TFile = entry as TFile
	const basename: string = aFolder ? entry.name : entryAsTFile.basename

	// When priorities come in play, the ordered list of groups to check could be shorter
	//    than the actual full set of defined groups, because the outsiders group are not
	//    in the ordered list (aka priorityOrder array)
	const numOfGroupsToCheck: number = spec.priorityOrder ? spec.priorityOrder.length : spec.groups.length
	for (let idx = 0; idx < numOfGroupsToCheck && !determined; idx++) {
		derivedText = null
		groupIdx = spec.priorityOrder ? spec.priorityOrder[idx] : idx
		const group: CustomSortGroup = spec.groupsShadow ? spec.groupsShadow[groupIdx] : spec.groups[groupIdx];
		if (group.foldersOnly && aFile) continue;
		if (group.filesOnly && aFolder) continue;
		const nameForMatching: string = group.matchFilenameWithExt ? entry.name : basename;
		switch (group.type) {
			case CustomSortGroupType.ExactPrefix:
				if (group.exactPrefix) {
					if (nameForMatching.startsWith(group.exactPrefix)) {
						determined = true;
					}
				} else { // regexp is involved
					const [matched, matchedGroup] = matchGroupRegex(group.regexPrefix!, nameForMatching)
					determined = matched
					derivedText = matchedGroup ?? derivedText
				}
				break;
			case CustomSortGroupType.ExactSuffix:
				if (group.exactSuffix) {
					if (nameForMatching.endsWith(group.exactSuffix)) {
						determined = true;
					}
				} else { // regexp is involved
					const [matched, matchedGroup] = matchGroupRegex(group.regexSuffix!, nameForMatching)
					determined = matched
					derivedText = matchedGroup ?? derivedText
				}
				break;
			case CustomSortGroupType.ExactHeadAndTail:
				if (group.exactPrefix && group.exactSuffix) {
					if (nameForMatching.length >= group.exactPrefix.length + group.exactSuffix.length) {
						if (nameForMatching.startsWith(group.exactPrefix) && nameForMatching.endsWith(group.exactSuffix)) {
							determined = true;
						}
					}
				} else if (group.exactPrefix || group.exactSuffix) { // regexp is involved as the prefix or as the suffix (not both)
					if ((group.exactPrefix && nameForMatching.startsWith(group.exactPrefix)) ||
						(group.exactSuffix && nameForMatching.endsWith(group.exactSuffix))) {
						const [matched, matchedGroup, fullMatch] = matchGroupRegex(group.exactPrefix ? group.regexSuffix! : group.regexPrefix!, nameForMatching)
						if (matched) {
							// check for overlapping of prefix and suffix match (not allowed)
							if ((fullMatch!.length + (group.exactPrefix?.length ?? 0) + (group.exactSuffix?.length ?? 0)) <= nameForMatching.length) {
								determined = true
								derivedText = matchedGroup ?? derivedText
							}
						}
					}
				} else { // regexp is involved both as the prefix and as the suffix
					const [matchedLeft, matchedGroupLeft, fullMatchLeft] = matchGroupRegex(group.regexPrefix!, nameForMatching)
					const [matchedRight, matchedGroupRight, fullMatchRight] = matchGroupRegex(group.regexSuffix!, nameForMatching)
					if (matchedLeft && matchedRight) {
						// check for overlapping of prefix and suffix match (not allowed)
						if ((fullMatchLeft!.length + fullMatchRight!.length) <= nameForMatching.length) {
							determined = true
							if (matchedGroupLeft || matchedGroupRight) {
								derivedText = ((matchedGroupLeft || '') + (matchedGroupRight || '')) || derivedText
							}
						}
					}
			}
				break;
			case CustomSortGroupType.ExactName:
				if (group.exactText) {
					if (nameForMatching === group.exactText) {
						determined = true;
					}
				} else { // regexp is involved
					const [matched, matchedGroup] = matchGroupRegex(group.regexPrefix!, nameForMatching)
					if (matched) {
						determined = true
						derivedText = matchedGroup ?? derivedText
					}
				}
				break
			case CustomSortGroupType.HasMetadataField:
				if (group.withMetadataFieldName) {
					if (ctx?._mCache) {
						// For folders - scan metadata of 'folder note'
						const notePathToScan: string = aFile ? entry.path : `${entry.path}/${entry.name}.md`
						const frontMatterCache: FrontMatterCache | undefined = ctx._mCache.getCache(notePathToScan)?.frontmatter
						const hasMetadata: boolean | undefined = frontMatterCache?.hasOwnProperty(group.withMetadataFieldName)

						if (hasMetadata) {
							determined = true
						}
					}
				}
				break
			case CustomSortGroupType.StarredOnly:
				if (ctx?.starredPluginInstance) {
					const starred: boolean = determineStarredStatusOf(entry, aFile, ctx.starredPluginInstance)
					if (starred) {
						determined = true
					}
				}
				break
			case CustomSortGroupType.BookmarkedOnly:
				if (ctx?.bookmarksPluginInstance) {
					const bookmarkOrder: number | undefined = ctx?.bookmarksPluginInstance.determineBookmarkOrder(entry.path)
					if (bookmarkOrder) { // safe ==> orders intentionally start from 1
						determined = true
						bookmarkedIdx = bookmarkOrder
					}
				}
			case CustomSortGroupType.HasIcon:
				if(ctx?.iconFolderPluginInstance) {
					let iconName: string | undefined = determineIconOf(entry, ctx.iconFolderPluginInstance)
					if (iconName) {
						if (group.iconName) {
							determined = iconName === group.iconName
						} else {
							determined = true
						}
					}
				}
				break
			case CustomSortGroupType.MatchAll:
				determined = true;
				break
		}
		if (determined && derivedText) {
			if (!group.overrideTitle) {
				derivedText = derivedText + '//' + entry.name
			}
		}
	}

	const idxAfterLastGroupIdx: number = spec.groups.length
	let determinedGroupIdx: number | undefined = determined ? groupIdx! : idxAfterLastGroupIdx

	// Redirection to the first group of combined, if detected
	if (determined) {
		const combinedGroupIdx: number | undefined = spec.groups[determinedGroupIdx].combineWithIdx
		if (combinedGroupIdx !== undefined) {
			determinedGroupIdx = combinedGroupIdx
		}
	}

	if (!determined) {
		// Automatically assign the index to outsiders group, if relevant was configured
		if (isDefined(spec.outsidersFilesGroupIdx) && aFile) {
			determinedGroupIdx = spec.outsidersFilesGroupIdx;
			determined = true
		} else if (isDefined(spec.outsidersFoldersGroupIdx) && aFolder) {
			determinedGroupIdx = spec.outsidersFoldersGroupIdx;
			determined = true
		} else if (isDefined(spec.outsidersGroupIdx)) {
			determinedGroupIdx = spec.outsidersGroupIdx;
			determined = true
		}
	}

	// The not obvious logic of determining the value of metadata field to use its value for sorting
	// - the sorting spec processor automatically populates the order field of CustomSortingGroup for each group
	//    - yet defensive code should assume some default
	// - if the order in group is by metadata (and only in that case):
	//    - if byMetadata field name is defined for the group -> use it. Done even if value empty or not present.
	//    - else, if byMetadata field name is defined for the Sorting spec (folder level, for all groups) -> use it. Done even if value empty or not present.
	//    - else, if withMetadata field name is defined for the group -> use it. Done even if value empty or not present.
	//    - otherwise, fallback to the default metadata field name (hardcoded in the plugin as 'sort-index-value')

	// TODO: in manual of plugin, in details, explain these nuances. Let readme.md contain only the basic simple example and reference to manual.md section

	if (determined && determinedGroupIdx !== undefined) {  // <-- defensive code, maybe too defensive
		const group: CustomSortGroup = spec.groups[determinedGroupIdx];
		if (isByMetadata(group?.order)) {
			let metadataFieldName: string | undefined = group.byMetadataField
			if (!metadataFieldName) {
				if (isByMetadata(spec.defaultOrder)) {
					metadataFieldName = spec.byMetadataField
				}
			}
			if (!metadataFieldName) {
				metadataFieldName = group.withMetadataFieldName
			}
			if (!metadataFieldName) {
				metadataFieldName = DEFAULT_METADATA_FIELD_FOR_SORTING
			}
			if (metadataFieldName) {
				if (ctx?._mCache) {
					// For folders - scan metadata of 'folder note'
					const notePathToScan: string = aFile ? entry.path : `${entry.path}/${entry.name}.md`
					const frontMatterCache: FrontMatterCache | undefined = ctx._mCache.getCache(notePathToScan)?.frontmatter
					metadataValueToSortBy = frontMatterCache?.[metadataFieldName]
				}
			}
		}
	}

	return {
		// idx of the matched group or idx of Outsiders group or the largest index (= groups count+1)
		groupIdx: determinedGroupIdx,
		sortString: derivedText ?? entry.name,
		metadataFieldValue: metadataValueToSortBy,
		isFolder: aFolder,
		folder: aFolder ? (entry as TFolder) : undefined,
		path: entry.path,
		ctime: aFile ? entryAsTFile.stat.ctime : DEFAULT_FOLDER_CTIME,
		mtime: aFile ? entryAsTFile.stat.mtime : DEFAULT_FOLDER_MTIME,
		bookmarkedIdx: bookmarkedIdx
	}
}

const SortOrderRequiringFolderDate = new Set<CustomSortOrder>([
	CustomSortOrder.byModifiedTimeAdvanced,
	CustomSortOrder.byModifiedTimeReverseAdvanced,
	CustomSortOrder.byCreatedTimeAdvanced,
	CustomSortOrder.byCreatedTimeReverseAdvanced
])

export const sortOrderNeedsFolderDates = (order: CustomSortOrder | undefined, secondary?: CustomSortOrder): boolean => {
	// The CustomSortOrder.standardObsidian used as default because it doesn't require date on folders
	return SortOrderRequiringFolderDate.has(order ?? CustomSortOrder.standardObsidian)
		|| SortOrderRequiringFolderDate.has(secondary ?? CustomSortOrder.standardObsidian)
}

const SortOrderRequiringBookmarksOrder = new Set<CustomSortOrder>([
	CustomSortOrder.byBookmarkOrder,
	CustomSortOrder.byBookmarkOrderReverse
])

export const sortOrderNeedsBookmarksOrder = (order: CustomSortOrder | undefined, secondary?: CustomSortOrder): boolean => {
	// The CustomSortOrder.standardObsidian used as default because it doesn't require bookmarks order
	return SortOrderRequiringBookmarksOrder.has(order ?? CustomSortOrder.standardObsidian)
		|| SortOrderRequiringBookmarksOrder.has(secondary ?? CustomSortOrder.standardObsidian)
}

// Syntax sugar for readability
export type ModifiedTime = number
export type CreatedTime = number

export const determineDatesForFolder = (folder: TFolder, now: number): [ModifiedTime, CreatedTime] => {
	let mtimeOfFolder: ModifiedTime = DEFAULT_FOLDER_MTIME
	let ctimeOfFolder: CreatedTime = DEFAULT_FOLDER_CTIME

	folder.children.forEach((item) => {
		if (!isFolder(item)) {
			const file: TFile = item as TFile
			if (file.stat.mtime > mtimeOfFolder) {
				mtimeOfFolder = file.stat.mtime
			}
			if (file.stat.ctime < ctimeOfFolder || ctimeOfFolder === DEFAULT_FOLDER_CTIME) {
				ctimeOfFolder = file.stat.ctime
			}
		}
	})
	return [mtimeOfFolder, ctimeOfFolder]
}

export const determineFolderDatesIfNeeded = (folderItems: Array<FolderItemForSorting>, sortingSpec: CustomSortSpec) => {
	const Now: number = Date.now()
	folderItems.forEach((item) => {
		if (item.folder) {
			const folderDefaultSortRequiresFolderDate: boolean = !!(sortingSpec.defaultOrder && sortOrderNeedsFolderDates(sortingSpec.defaultOrder))
			let groupSortRequiresFolderDate: boolean = false
			if (!folderDefaultSortRequiresFolderDate) {
				const groupIdx: number | undefined = item.groupIdx
				if (groupIdx !== undefined) {
					const groupOrder: CustomSortOrder | undefined = sortingSpec.groups[groupIdx].order
					groupSortRequiresFolderDate = sortOrderNeedsFolderDates(groupOrder)
				}
			}
			if (folderDefaultSortRequiresFolderDate || groupSortRequiresFolderDate) {
				[item.mtime, item.ctime] = determineDatesForFolder(item.folder, Now)
			}
		}
	})
}

// Order by bookmarks order can be applied independently of grouping by bookmarked status
//   This function determines the bookmarked order if the sorting criteria (of group or entire folder) requires it
export const determineBookmarksOrderIfNeeded = (folderItems: Array<FolderItemForSorting>, sortingSpec: CustomSortSpec, plugin: BookmarksPluginInterface) => {
	if (!plugin) return

	folderItems.forEach((item) => {
		const folderDefaultSortRequiresBookmarksOrder: boolean = !!(sortingSpec.defaultOrder && sortOrderNeedsBookmarksOrder(sortingSpec.defaultOrder))
		let groupSortRequiresBookmarksOrder: boolean = false
		if (!folderDefaultSortRequiresBookmarksOrder) {
			const groupIdx: number | undefined = item.groupIdx
			if (groupIdx !== undefined) {
				const groupOrder: CustomSortOrder | undefined = sortingSpec.groups[groupIdx].order
				groupSortRequiresBookmarksOrder = sortOrderNeedsBookmarksOrder(groupOrder)
			}
		}
		if (folderDefaultSortRequiresBookmarksOrder || groupSortRequiresBookmarksOrder) {
			item.bookmarkedIdx = plugin.determineBookmarkOrder(item.path)
		}
	})
}

export const folderSort = function (sortingSpec: CustomSortSpec, ctx: ProcessingContext) {
	let fileExplorer = this.fileExplorer

	// shallow copy of groups
	sortingSpec.groupsShadow = sortingSpec.groups?.map((group) => Object.assign({} as CustomSortGroup, group))

	// expand folder-specific macros
	const parentFolderName: string|undefined = this.file.name
	expandMacros(sortingSpec, parentFolderName)

	const folderItems: Array<FolderItemForSorting> = (sortingSpec.itemsToHide ?
		this.file.children.filter((entry: TFile | TFolder) => {
			return !sortingSpec.itemsToHide!.has(entry.name)
		})
		:
		this.file.children)
		.map((entry: TFile | TFolder) => {
			const itemForSorting: FolderItemForSorting = determineSortingGroup(entry, sortingSpec, ctx)
			return itemForSorting
		})

	// Finally, for advanced sorting by modified date, for some folders the modified date has to be determined
	determineFolderDatesIfNeeded(folderItems, sortingSpec)

	if (ctx.bookmarksPluginInstance) {
		determineBookmarksOrderIfNeeded(folderItems, sortingSpec, ctx.bookmarksPluginInstance)
	}

	const comparator: SorterFn = getComparator(sortingSpec, fileExplorer.sortOrder)

	folderItems.sort(comparator)

	const items = folderItems
		.map((item: FolderItemForSorting) => fileExplorer.fileItems[item.path])

	if (requireApiVersion && requireApiVersion("0.15.0")) {
		this.vChildren.setChildren(items);
	} else {
		this.children = items;
	}
};

// Returns a sorted copy of the input array, intentionally to keep it intact
export const sortFolderItemsForBookmarking = function (items: Array<TAbstractFile>, sortingSpec: CustomSortSpec|null|undefined, ctx: ProcessingContext, uiSortOrder: string): Array<TAbstractFile> {
	if (sortingSpec) {
		const folderItemsByPath: { [key: string]: TAbstractFile } = {}

		const folderItems: Array<FolderItemForSorting> = items.map((entry: TFile | TFolder) => {
			folderItemsByPath[entry.path] = entry
			const itemForSorting: FolderItemForSorting = determineSortingGroup(entry, sortingSpec, ctx)
			return itemForSorting
		})

		// Finally, for advanced sorting by modified date, for some folders the modified date has to be determined
		determineFolderDatesIfNeeded(folderItems, sortingSpec)

		if (ctx.bookmarksPluginInstance) {
			determineBookmarksOrderIfNeeded(folderItems, sortingSpec, ctx.bookmarksPluginInstance)
		}

		const comparator: SorterFn = getComparator(sortingSpec, uiSortOrder)

		folderItems.sort(comparator)

		const sortedItems: Array<TAbstractFile> = folderItems.map((entry) => folderItemsByPath[entry.path])

		return sortedItems
	} else { // No custom sorting or the custom sort disabled - apply standard Obsidian sorting (internally 1:1 recreated implementation)
		const folderItems: Array<TAbstractFile> = items.map((entry: TFile | TFolder) => entry)
		const plainSorterFn: PlainSorterFn = StandardPlainObsidianComparator(uiSortOrder)
		folderItems.sort(plainSorterFn)
		return folderItems
	}
};<|MERGE_RESOLUTION|>--- conflicted
+++ resolved
@@ -5,22 +5,15 @@
 	requireApiVersion,
 	TAbstractFile,
 	TFile,
-	TFolder} from 'obsidian';
+	TFolder
+} from 'obsidian';
 import {
 	determineStarredStatusOf,
-<<<<<<< HEAD
 	Starred_PluginInstance
 } from '../utils/StarredPluginSignature';
 import {
 	determineIconOf,
 	ObsidianIconFolder_PluginInstance
-=======
-	Starred_PluginInstance,
-} from '../utils/StarredPluginSignature';
-import {
-	determineIconOf,
-	ObsidianIconFolder_PluginInstance,
->>>>>>> 76ee3dfa
 } from '../utils/ObsidianIconFolderPluginSignature'
 import {
 	CustomSortGroup,
