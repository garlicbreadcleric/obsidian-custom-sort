import {
	CompoundDashNumberNormalizerFn,
	CompoundDashRomanNumberNormalizerFn,
	CompoundDotNumberNormalizerFn,
	ConsumedFolderMatchingRegexp,
	consumeFolderByRegexpExpression,
	convertPlainStringToRegex,
	detectSortingSymbols,
	escapeRegexUnsafeCharacters,
	extractSortingSymbol,
	hasMoreThanOneSortingSymbol,
	NumberNormalizerFn,
	RegexpUsedAs,
	RomanNumberNormalizerFn,
	SortingSpecProcessor
} from "./sorting-spec-processor"
import {CustomSortGroupType, CustomSortOrder, CustomSortSpec, IdentityNormalizerFn} from "./custom-sort-types";
import {FolderMatchingRegexp, FolderMatchingTreeNode} from "./folder-matching-rules";

const txtInputExampleA: string = `
order-asc: a-z
/ ...  
/: ...  

target-folder: tricky folder 
/  
/:  

:::: tricky folder 2
/: with-metadata:
 < a-z by-metadata: Some-dedicated-field
with-metadata: Pages 
 > a-z by-metadata: 
/: with-icon:
with-icon: RiClock24
starred:
/:files starred:
/folders starred:

:::: folder of bookmarks
< by-bookmarks-order
/: bookmarked:
 < by-bookmarks-order 
/ Abc
 > by-bookmarks-order

:::: Conceptual model
/: Entities
%

target-folder: /
/: Con...
/
  > advanced modified
/:
  < modified
/: Ref...
/: Att...ch
sort...spec
/:. sortspec.md

target-folder: Sandbox
> modified
/: adfsasda
/ sdsadasdsa
  > a-z
/folders fdsfdsfdsfs
  > created

target-folder: Abcd efgh ijk
> a-z
Plain text spec bla bla bla (matches files and folders)...
/:. files only matching
  > a-z
/ folders only matching
  < a-z
some-file (or folder) 
/:. sort....md
Trailer item

:::: References
:::: Same rules as for References
Recently...
`;
const txtInputExampleAVerbose: string = `
order-asc: a-z
/folders ...  
/:files ...  

target-folder: tricky folder 
/folders  
/:files  

target-folder: tricky folder 2
/:files with-metadata:
 < a-z by-metadata: Some-dedicated-field
% with-metadata: Pages 
 > a-z by-metadata:
/:files with-icon:
/folders:files with-icon: RiClock24 
/folders:files starred:
/:files starred:
/folders starred:

target-folder: folder of bookmarks
order-asc: by-bookmarks-order
/:files bookmarked:
 order-asc: by-bookmarks-order 
/folders Abc
 order-desc: by-bookmarks-order

:::: Conceptual model
/:files Entities
%

target-folder: /
/:files Con...
/folders
  > advanced modified
/:files
  < modified
/:files Ref...
/:files Att...ch
% sort...spec
/:files. sortspec.md

target-folder: Sandbox
> modified
/:files adfsasda
/folders sdsadasdsa
  > a-z
/ fdsfdsfdsfs
  > created

target-folder: Abcd efgh ijk
\> a-z
Plain text spec bla bla bla (matches files and folders)...
/:files. files only matching
  > a-z
/folders folders only matching
  \< a-z
% some-file (or folder) 
/:files. sort....md
% Trailer item

target-folder: References
target-folder: Same rules as for References
% Recently...
`;

const expectedSortSpecsExampleA: { [key: string]: CustomSortSpec } = {
	"mock-folder": {
		defaultOrder: CustomSortOrder.alphabetical,
		groups: [{
			foldersOnly: true,
			type: CustomSortGroupType.MatchAll
		}, {
			filesOnly: true,
			type: CustomSortGroupType.MatchAll
		}, {
			type: CustomSortGroupType.Outsiders
		}],
		targetFoldersPaths: ['mock-folder'],
		outsidersGroupIdx: 2
	},
	"tricky folder": {
		groups: [{
			foldersOnly: true,
			type: CustomSortGroupType.Outsiders
		}, {
			filesOnly: true,
			type: CustomSortGroupType.Outsiders
		}],
		outsidersFilesGroupIdx: 1,
		outsidersFoldersGroupIdx: 0,
		targetFoldersPaths: ['tricky folder']
	},
	"tricky folder 2": {
		groups: [{
			filesOnly: true,
			type: CustomSortGroupType.HasMetadataField,
			withMetadataFieldName: 'sort-index-value',
			order: CustomSortOrder.byMetadataFieldAlphabetical,
			byMetadataField: 'Some-dedicated-field',
		}, {
			type: CustomSortGroupType.HasMetadataField,
			withMetadataFieldName: 'Pages',
			order: CustomSortOrder.byMetadataFieldAlphabeticalReverse
		}, {
			type: CustomSortGroupType.HasIcon,
			filesOnly: true
		}, {
			type: CustomSortGroupType.HasIcon,
			iconName: 'RiClock24'
		}, {
			type: CustomSortGroupType.StarredOnly
		}, {
			type: CustomSortGroupType.StarredOnly,
			filesOnly: true
		}, {
			type: CustomSortGroupType.StarredOnly,
			foldersOnly: true
		}, {
			type: CustomSortGroupType.Outsiders
		}],
		outsidersGroupIdx: 7,
		targetFoldersPaths: [
			'tricky folder 2'
		]
	},
	"folder of bookmarks": {
		defaultOrder: CustomSortOrder.byBookmarkOrder,
		groups: [
			{
				filesOnly: true,
				order: CustomSortOrder.byBookmarkOrder,
				type: CustomSortGroupType.BookmarkedOnly
			},
			{
				exactText: "Abc",
				foldersOnly: true,
				order: CustomSortOrder.byBookmarkOrderReverse,
				type: CustomSortGroupType.ExactName
			},
			{
				type: CustomSortGroupType.Outsiders
			}
		],
		outsidersGroupIdx: 2,
		targetFoldersPaths: [
			"folder of bookmarks"
		]
	},
	"Conceptual model": {
		groups: [{
			exactText: "Entities",
			filesOnly: true,
			type: CustomSortGroupType.ExactName
		}, {
			type: CustomSortGroupType.Outsiders
		}],
		outsidersGroupIdx: 1,
		targetFoldersPaths: ['Conceptual model']
	},
	"/": {
		groups: [{
			exactPrefix: "Con",
			filesOnly: true,
			type: CustomSortGroupType.ExactPrefix
		}, {
			foldersOnly: true,
			order: CustomSortOrder.byModifiedTimeReverseAdvanced,
			type: CustomSortGroupType.Outsiders
		}, {
			filesOnly: true,
			order: CustomSortOrder.byModifiedTime,
			type: CustomSortGroupType.Outsiders
		}, {
			exactPrefix: "Ref",
			filesOnly: true,
			type: CustomSortGroupType.ExactPrefix
		}, {
			exactPrefix: "Att",
			exactSuffix: "ch",
			filesOnly: true,
			type: CustomSortGroupType.ExactHeadAndTail
		}, {
			exactPrefix: "sort",
			exactSuffix: "spec",
			type: CustomSortGroupType.ExactHeadAndTail
		}, {
			exactText: "sortspec.md",
			filesOnly: true,
			matchFilenameWithExt: true,
			type: CustomSortGroupType.ExactName
		}],
		outsidersFilesGroupIdx: 2,
		outsidersFoldersGroupIdx: 1,
		targetFoldersPaths: ['/']
	},
	"Sandbox": {
		defaultOrder: CustomSortOrder.byModifiedTimeReverse,
		groups: [{
			exactText: "adfsasda",
			filesOnly: true,
			type: CustomSortGroupType.ExactName
		}, {
			exactText: "sdsadasdsa",
			foldersOnly: true,
			order: CustomSortOrder.alphabeticalReverse,
			type: CustomSortGroupType.ExactName
		}, {
			exactText: "fdsfdsfdsfs",
			foldersOnly: true,
			order: CustomSortOrder.byCreatedTimeReverse,
			type: CustomSortGroupType.ExactName
		}, {
			type: CustomSortGroupType.Outsiders
		}],
		outsidersGroupIdx: 3,
		targetFoldersPaths: ['Sandbox']
	},
	"Abcd efgh ijk": {
		defaultOrder: CustomSortOrder.alphabeticalReverse,
		groups: [{
			exactPrefix: "Plain text spec bla bla bla (matches files and folders)",
			type: CustomSortGroupType.ExactPrefix
		}, {
			exactText: "files only matching",
			filesOnly: true,
			order: CustomSortOrder.alphabeticalReverse,
			matchFilenameWithExt: true,
			type: CustomSortGroupType.ExactName
		}, {
			exactText: "folders only matching",
			foldersOnly: true,
			order: CustomSortOrder.alphabetical,
			type: CustomSortGroupType.ExactName
		}, {
			exactText: "some-file (or folder)",
			type: CustomSortGroupType.ExactName
		}, {
			exactPrefix: "sort",
			exactSuffix: ".md",
			filesOnly: true,
			matchFilenameWithExt: true,
			type: CustomSortGroupType.ExactHeadAndTail
		}, {
			exactText: "Trailer item",
			type: CustomSortGroupType.ExactName
		}, {
			type: CustomSortGroupType.Outsiders
		}],
		outsidersGroupIdx: 6,
		targetFoldersPaths: ['Abcd efgh ijk']
	},
	"References": {
		groups: [{
			exactPrefix: "Recently",
			type: CustomSortGroupType.ExactPrefix
		}, {
			type: CustomSortGroupType.Outsiders
		}],
		outsidersGroupIdx: 1,
		targetFoldersPaths: ['References', 'Same rules as for References']
	},
	"Same rules as for References": {
		groups: [{
			exactPrefix: "Recently",
			type: CustomSortGroupType.ExactPrefix
		}, {
			type: CustomSortGroupType.Outsiders
		}],
		outsidersGroupIdx: 1,
		targetFoldersPaths: ['References', 'Same rules as for References']
	}
}

const expectedSortSpecsExampleSortingSymbols: { [key: string]: CustomSortSpec } = {
	"mock-folder": {
		groups: [{
			foldersOnly: true,
			type: CustomSortGroupType.ExactPrefix,
			regexPrefix: {
				regex: /^Chapter  *(\d+(?:\.\d+)*) /i,
				normalizerFn: CompoundDotNumberNormalizerFn
			}
		}, {
			filesOnly: true,
			type: CustomSortGroupType.ExactSuffix,
			regexSuffix: {
				regex: /section  *([MDCLXVI]+(?:-[MDCLXVI]+)*)\.$/i,
				normalizerFn: CompoundDashRomanNumberNormalizerFn
			}
		}, {
			type: CustomSortGroupType.ExactName,
			regexPrefix: {
				regex: /^Appendix  *(\d+(?:-\d+)*) \(attachments\)$/i,
				normalizerFn: CompoundDashNumberNormalizerFn
			}
		}, {
			type: CustomSortGroupType.ExactHeadAndTail,
			exactSuffix: ' works?',
			regexPrefix: {
				regex: /^Plain syntax *([MDCLXVI]+) /i,
				normalizerFn: RomanNumberNormalizerFn
			}
		}, {
			type: CustomSortGroupType.ExactHeadAndTail,
			exactPrefix: 'And this kind of',
			regexSuffix: {
				regex: /  *(\d+)plain syntax\?\?\?$/i,
				normalizerFn: NumberNormalizerFn
			}
		}, {
			type: CustomSortGroupType.ExactName,
			regexPrefix: {
				regex: /^Here goes ASCII word ([a-zA-Z]+)$/i,
				normalizerFn: IdentityNormalizerFn
			}
		}, {
			type: CustomSortGroupType.ExactName,
			regexPrefix: {
				regex: /^(\p{Letter}+)\. is for any modern language word$/iu,
				normalizerFn: IdentityNormalizerFn
			}
		}, {
			type: CustomSortGroupType.Outsiders
		}],
		targetFoldersPaths: ['mock-folder'],
		outsidersGroupIdx: 7
	}
}

const txtInputExampleSortingSymbols: string = `
/folders Chapter \\.d+ ...  
/:files ...section \\-r+.
% Appendix \\-d+ (attachments)
Plain syntax\\R+ ... works?
And this kind of... \\D+plain syntax???
Here goes ASCII word \\a+
\\A+. is for any modern language word
`

describe('SortingSpecProcessor', () => {
	let processor: SortingSpecProcessor;
	beforeEach(() => {
		processor = new SortingSpecProcessor();
	});
	it('should generate correct SortSpecs (complex example A)', () => {
		const inputTxtArr: Array<string> = txtInputExampleA.split('\n')
		const result = processor.parseSortSpecFromText(inputTxtArr, 'mock-folder', 'custom-name-note.md')
		expect(result?.sortSpecByPath).toEqual(expectedSortSpecsExampleA)
	})
	it('should generate correct SortSpecs (complex example A verbose)', () => {
		const inputTxtArr: Array<string> = txtInputExampleAVerbose.split('\n')
		const result = processor.parseSortSpecFromText(inputTxtArr, 'mock-folder', 'custom-name-note.md')
		expect(result?.sortSpecByPath).toEqual(expectedSortSpecsExampleA)
	})
	it('should generate correct SortSpecs (example with sorting symbols)', () => {
		const inputTxtArr: Array<string> = txtInputExampleSortingSymbols.split('\n')
		const result = processor.parseSortSpecFromText(inputTxtArr, 'mock-folder', 'custom-name-note.md')
		expect(result?.sortSpecByPath).toEqual(expectedSortSpecsExampleSortingSymbols)
	})
})

const txtInputNotDuplicatedSortSpec: string = `
target-folder: AAA
> A-Z
target-folder: BBB
% Whatever ...
`

const expectedSortSpecsNotDuplicatedSortSpec: { [key: string]: CustomSortSpec } = {
	"AAA": {
		defaultOrder: CustomSortOrder.alphabeticalReverse,
		groups: [{
			type: CustomSortGroupType.Outsiders
		}],
		outsidersGroupIdx: 0,
		targetFoldersPaths: ['AAA']
	},
	"BBB": {
		groups: [{
			exactPrefix: "Whatever ",
			type: CustomSortGroupType.ExactPrefix
		}, {
			type: CustomSortGroupType.Outsiders
		}],
		outsidersGroupIdx: 1,
		targetFoldersPaths: ['BBB']
	}
}

describe('SortingSpecProcessor', () => {
	let processor: SortingSpecProcessor;
	beforeEach(() => {
		processor = new SortingSpecProcessor();
	});
	it('should not duplicate spec if former target-folder had some attribute specified', () => {
		const inputTxtArr: Array<string> = txtInputNotDuplicatedSortSpec.split('\n')
		const result = processor.parseSortSpecFromText(inputTxtArr, 'mock-folder', 'custom-name-note.md')
		expect(result?.sortSpecByPath).toEqual(expectedSortSpecsNotDuplicatedSortSpec)
	})
})

const txtInputStandardObsidianSortAttr: string = `
target-folder: AAA
sorting: standard
/ Some folder
 < standard
`

const expectedSortSpecForObsidianStandardSorting: { [key: string]: CustomSortSpec } = {
	"AAA": {
		defaultOrder: CustomSortOrder.standardObsidian,
		groups: [{
			exactText: 'Some folder',
			foldersOnly: true,
			order: CustomSortOrder.standardObsidian,
			type: CustomSortGroupType.ExactName
		}, {
			type: CustomSortGroupType.Outsiders
		}],
		outsidersGroupIdx: 1,
		targetFoldersPaths: ['AAA']
	}
}

describe('SortingSpecProcessor', () => {
	let processor: SortingSpecProcessor;
	beforeEach(() => {
		processor = new SortingSpecProcessor();
	});
	it('should recognize the standard Obsidian sorting attribute for a folder', () => {
		const inputTxtArr: Array<string> = txtInputStandardObsidianSortAttr.split('\n')
		const result = processor.parseSortSpecFromText(inputTxtArr, 'mock-folder', 'custom-name-note.md')
		expect(result?.sortSpecByPath).toEqual(expectedSortSpecForObsidianStandardSorting)
	})
})

<<<<<<< HEAD
const txtInputFilesOrFoldersPreferred: string = `
target-folder: AAA
< a-z, files-first
subitems1...
  > folders-first, true a-z.
subitems2...
  < created, folders-first
`

const expectedSortSpecForFilesOrFoldersPreferred: { [key: string]: CustomSortSpec } = {
	"AAA": {
		defaultOrder: CustomSortOrder.alphabetical,
		defaultSecondaryOrder: CustomSortOrder.fileFirst,
		groups: [{
			exactPrefix: 'subitems1',
			order: CustomSortOrder.folderFirst,
			secondaryOrder: CustomSortOrder.trueAlphabeticalWithFileExt,
			type: CustomSortGroupType.ExactPrefix
		},{
			exactPrefix: 'subitems2',
			order: CustomSortOrder.byCreatedTime,
			secondaryOrder: CustomSortOrder.folderFirst,
			type: CustomSortGroupType.ExactPrefix
		}, {
			type: CustomSortGroupType.Outsiders
		}],
		outsidersGroupIdx: 2,
=======
const txtInputThreeDotsCases: string = `
target-folder: AAA
...
....
         // Only in the below scenario the / is treated as empty-separator and swallowed
./...    
         // Below tricky and not obvious cases
../...
.../..
../...S
S.../..
S../...S
`

const expectedSortSpecForThreeDotsCases: { [key: string]: CustomSortSpec } = {
	"AAA": {
		groups: [{
			type: CustomSortGroupType.MatchAll
		},{
			exactSuffix: '.',
			type: CustomSortGroupType.ExactSuffix
		},{
			exactPrefix: '.',
			type: CustomSortGroupType.ExactPrefix
		},{
			exactPrefix: '..',
			type: CustomSortGroupType.ExactPrefix
		},{
			exactSuffix: '/..',
			type: CustomSortGroupType.ExactSuffix
		},{
			exactPrefix: '..',
			exactSuffix: 'S',
			type: CustomSortGroupType.ExactHeadAndTail
		},{
			exactPrefix: 'S',
			exactSuffix: '/..',
			type: CustomSortGroupType.ExactHeadAndTail
		},{
			exactPrefix: 'S..',
			exactSuffix: 'S',
			type: CustomSortGroupType.ExactHeadAndTail
		},{
			type: CustomSortGroupType.Outsiders
		}],
		outsidersGroupIdx: 8,
>>>>>>> 6743796d
		targetFoldersPaths: ['AAA']
	}
}

describe('SortingSpecProcessor', () => {
	let processor: SortingSpecProcessor;
	beforeEach(() => {
		processor = new SortingSpecProcessor();
	});
<<<<<<< HEAD
	it('should recognize the files / folders preferred as a primary and secondary orders', () => {
		const inputTxtArr: Array<string> = txtInputFilesOrFoldersPreferred.split('\n')
		const result = processor.parseSortSpecFromText(inputTxtArr, 'mock-folder', 'custom-name-note.md')
		expect(result?.sortSpecByPath).toEqual(expectedSortSpecForFilesOrFoldersPreferred)
=======
	it('should correctly handle some of three-dots scenarios', () => {
		const inputTxtArr: Array<string> = txtInputThreeDotsCases.split('\n')
		const result = processor.parseSortSpecFromText(inputTxtArr, 'mock-folder', 'custom-name-note.md')
		expect(result?.sortSpecByPath).toEqual(expectedSortSpecForThreeDotsCases)
>>>>>>> 6743796d
	})
})

const txtInputTrueAlphabeticalSortAttr: string = `
target-folder: True Alpha
< true a-z
target-folder: True Alpha Rev
> true a-z
target-folder: True Alpha withExt
< true a-z.
target-folder: True Alpha Rev withExt
> true a-z.
target-folder: by-meta True Alpha
< true a-z by-metadata:
target-folder: by-meta True Alpha Rev
> true a-z by-metadata: Some-attr
`

const expectedSortSpecForTrueAlphabeticalSorting: { [key: string]: CustomSortSpec } = {
	"True Alpha": {
		defaultOrder: CustomSortOrder.trueAlphabetical,
		groups: [{
			type: CustomSortGroupType.Outsiders
		}],
		outsidersGroupIdx: 0,
		targetFoldersPaths: ['True Alpha']
	},
	"True Alpha Rev": {
		defaultOrder: CustomSortOrder.trueAlphabeticalReverse,
		groups: [{
			type: CustomSortGroupType.Outsiders
		}],
		outsidersGroupIdx: 0,
		targetFoldersPaths: ['True Alpha Rev']
	},
	"True Alpha withExt": {
		defaultOrder: CustomSortOrder.trueAlphabeticalWithFileExt,
		groups: [{
			type: CustomSortGroupType.Outsiders
		}],
		outsidersGroupIdx: 0,
		targetFoldersPaths: ['True Alpha withExt']
	},
	"True Alpha Rev withExt": {
		defaultOrder: CustomSortOrder.trueAlphabeticalReverseWithFileExt,
		groups: [{
			type: CustomSortGroupType.Outsiders
		}],
		outsidersGroupIdx: 0,
		targetFoldersPaths: ['True Alpha Rev withExt']
	},
	"by-meta True Alpha": {
		defaultOrder: CustomSortOrder.byMetadataFieldTrueAlphabetical,
		groups: [{
			type: CustomSortGroupType.Outsiders
		}],
		outsidersGroupIdx: 0,
		targetFoldersPaths: ['by-meta True Alpha']
	},
	"by-meta True Alpha Rev": {
		defaultOrder: CustomSortOrder.byMetadataFieldTrueAlphabeticalReverse,
		byMetadataField: 'Some-attr',
		groups: [{
			type: CustomSortGroupType.Outsiders
		}],
		outsidersGroupIdx: 0,
		targetFoldersPaths: ['by-meta True Alpha Rev']
	}
}

describe('SortingSpecProcessor', () => {
	let processor: SortingSpecProcessor;
	beforeEach(() => {
		processor = new SortingSpecProcessor();
	});
	it('should recognize the true alphabetical (and reverse) sorting attribute for a folder', () => {
		const inputTxtArr: Array<string> = txtInputTrueAlphabeticalSortAttr.split('\n')
		const result = processor.parseSortSpecFromText(inputTxtArr, 'mock-folder', 'custom-name-note.md')
		expect(result?.sortSpecByPath).toEqual(expectedSortSpecForTrueAlphabeticalSorting)
	})
})

const txtInputSimplistic1: string = `
target-folder: /*
/:files
/folders
`

const expectedSortSpecForSimplistic1: { [key: string]: CustomSortSpec } = {
	"/": {
		groups: [{
			filesOnly: true,
			type: CustomSortGroupType.Outsiders
		}, {
			foldersOnly: true,
			type: CustomSortGroupType.Outsiders
		}],
		outsidersFilesGroupIdx: 0,
		outsidersFoldersGroupIdx: 1,
		targetFoldersPaths: ['/*']
	}
}

const expectedWildcardMatchingTreeForSimplistic1 = {
	"matchAll": {
		groups: [{
			filesOnly: true,
			type: CustomSortGroupType.Outsiders
		}, {
			foldersOnly: true,
			type: CustomSortGroupType.Outsiders
		}],
		outsidersFilesGroupIdx: 0,
		outsidersFoldersGroupIdx: 1,
		targetFoldersPaths: ['/*']
	},
	"subtree": {}
}

const txtInputSimplistic2: string = `
target-folder: /
/:files
/folders
`

const expectedSortSpecForSimplistic2: { [key: string]: CustomSortSpec } = {
	"/": {
		groups: [{
			filesOnly: true,
			type: CustomSortGroupType.Outsiders
		}, {
			foldersOnly: true,
			type: CustomSortGroupType.Outsiders
		}],
		outsidersFilesGroupIdx: 0,
		outsidersFoldersGroupIdx: 1,
		targetFoldersPaths: ['/']
	}
}

describe('SortingSpecProcessor', () => {
	let processor: SortingSpecProcessor;
	beforeEach(() => {
		processor = new SortingSpecProcessor();
	});
	it('should recognize the simplistic sorting spec to put files first (wildcard /* rule)', () => {
		const inputTxtArr: Array<string> = txtInputSimplistic1.split('\n')
		const result = processor.parseSortSpecFromText(inputTxtArr, 'mock-folder', 'custom-name-note.md')
		expect(result?.sortSpecByPath).toEqual(expectedSortSpecForSimplistic1)
		expect(result?.sortSpecByWildcard?.tree).toEqual(expectedWildcardMatchingTreeForSimplistic1)
	})
	it('should recognize the simplistic sorting spec to put files first (direct / rule)', () => {
		const inputTxtArr: Array<string> = txtInputSimplistic2.split('\n')
		const result = processor.parseSortSpecFromText(inputTxtArr, 'mock-folder', 'custom-name-note.md')
		expect(result?.sortSpecByPath).toEqual(expectedSortSpecForSimplistic2)
		expect(result?.sortSpecByWildcard).toBeUndefined()
	})
})

const txtInputItemsToHideWithDupsSortSpec: string = `
target-folder: AAA
/--hide: SomeFileToHide.md
--% SomeFileToHide.md
--% SomeFolderToHide
/--hide: SomeFolderToHide
--% HideItRegardlessFileOrFolder
`

const expectedHiddenItemsSortSpec: { [key: string]: CustomSortSpec } = {
	"AAA": {
		groups: [{
			type: CustomSortGroupType.Outsiders
		}],
		itemsToHide: new Set(['SomeFileToHide.md', 'SomeFolderToHide', 'HideItRegardlessFileOrFolder']),
		outsidersGroupIdx: 0,
		targetFoldersPaths: ['AAA']
	}
}

describe('SortingSpecProcessor bonus experimental feature', () => {
	let processor: SortingSpecProcessor;
	beforeEach(() => {
		processor = new SortingSpecProcessor();
	});
	it('should correctly parse list of items to hide', () => {
		const inputTxtArr: Array<string> = txtInputItemsToHideWithDupsSortSpec.split('\n')
		const result = processor.parseSortSpecFromText(inputTxtArr, 'mock-folder', 'custom-name-note.md')
		// REMARK: be careful with examining Set object
		expect(result?.sortSpecByPath).toEqual(expectedHiddenItemsSortSpec)
	})
})

const txtInputItemsReadmeExample1Spec: string = `
// Less verbose versions of the spec,
// I know that at root level there will only folders matching
// the below names, so I can skip the /folders prefix
// I know there are no other root level folders and files
// so no need to specify order for them
target-folder: /
Projects
Areas
Responsibilities
Archive
/--hide: sortspec.md
`

const expectedReadmeExample1SortSpec: { [key: string]: CustomSortSpec } = {
	"/": {
		groups: [{
			exactText: 'Projects',
			type: CustomSortGroupType.ExactName
		}, {
			exactText: 'Areas',
			type: CustomSortGroupType.ExactName
		}, {
			exactText: 'Responsibilities',
			type: CustomSortGroupType.ExactName
		}, {
			exactText: 'Archive',
			type: CustomSortGroupType.ExactName
		}, {
			type: CustomSortGroupType.Outsiders
		}],
		itemsToHide: new Set(['sortspec.md']),
		outsidersGroupIdx: 4,
		targetFoldersPaths: ['/']
	}
}

describe('SortingSpecProcessor - README.md examples', () => {
	let processor: SortingSpecProcessor;
	beforeEach(() => {
		processor = new SortingSpecProcessor();
	});
	it('should correctly parse example 1', () => {
		const inputTxtArr: Array<string> = txtInputItemsReadmeExample1Spec.split('\n')
		const result = processor.parseSortSpecFromText(inputTxtArr, 'mock-folder', 'custom-name-note.md')
		// REMARK: be careful with examining Set object
		expect(result?.sortSpecByPath).toEqual(expectedReadmeExample1SortSpec)
	})
})

const txtInputEmptySpecOnlyTargetFolder: string = `
target-folder: BBB
`

const expectedSortSpecsOnlyTargetFolder: { [key: string]: CustomSortSpec } = {
	"BBB": {
		groups: [{
			type: CustomSortGroupType.Outsiders
		}],
		outsidersGroupIdx: 0,
		targetFoldersPaths: ['BBB']
	}
}

const txtInputTargetFolderAsDot: string = `
  // Let me introduce a comment here ;-) to ensure it is ignored
target-folder: .
target-folder: CCC
target-folder: ./sub
target-folder: ./*
target-folder: ./...
//target-folder: ./.../
  // This comment should be ignored as well
`

const expectedSortSpecToBeMultiplied = {
	groups: [{
		type: CustomSortGroupType.Outsiders
	}],
	outsidersGroupIdx: 0,
	targetFoldersPaths: ['mock-folder', 'CCC', 'mock-folder/sub', "mock-folder/*", "mock-folder/..."]
}

const expectedSortSpecsTargetFolderAsDot: { [key: string]: CustomSortSpec } = {
	'mock-folder': expectedSortSpecToBeMultiplied,
	'CCC': expectedSortSpecToBeMultiplied,
	'mock-folder/sub': expectedSortSpecToBeMultiplied
}

describe('SortingSpecProcessor edge case', () => {
	let processor: SortingSpecProcessor;
	beforeEach(() => {
		processor = new SortingSpecProcessor();
	});
	it('should recognize empty spec containing only target folder', () => {
		const inputTxtArr: Array<string> = txtInputEmptySpecOnlyTargetFolder.split('\n')
		const result = processor.parseSortSpecFromText(inputTxtArr, 'mock-folder', 'custom-name-note.md')
		expect(result?.sortSpecByPath).toEqual(expectedSortSpecsOnlyTargetFolder)
	})
	it('should recognize and correctly replace dot as the target folder', () => {
		const inputTxtArr: Array<string> = txtInputTargetFolderAsDot.split('\n')
		const result = processor.parseSortSpecFromText(inputTxtArr, 'mock-folder', 'custom-name-note.md')
		expect(result?.sortSpecByPath).toEqual(expectedSortSpecsTargetFolderAsDot)
		expect(result?.sortSpecByWildcard).not.toBeNull()
	})
})

const txtInputTargetFolderByName: string = `
target-folder: name: TheName
< a-z
`

const txtInputTargetFolderWithRegex: string = `
> advanced modified
target-folder: name: TheName
< a-z
target-folder: regexp: r1
target-folder: regexp: /!!: r2*
target-folder: regexp: for-name: r3.{2-3}$
target-folder: regexp: for-name: /!: r4\\d
target-folder: regexp: for-name: /!!: ^r5[^[]+
target-folder: regexp: for-name: /!!!: ^r6/+$
target-folder: regexp: debug: r7 +
target-folder: regexp: for-name: debug: r8 (aa|bb|cc)
target-folder: regexp: for-name: /!!!: debug: r9 [abc]+
target-folder: regexp: /!: debug: ^r10 /[^/]/.+$
`

const expectedSortSpecTargetFolderRegexAndName1 = {
	defaultOrder: CustomSortOrder.byModifiedTimeReverseAdvanced,
	groups: [{
		type: CustomSortGroupType.Outsiders
	}],
	outsidersGroupIdx: 0,
	targetFoldersPaths: ['mock-folder']
}

const expectedSortSpecTargetFolderByName = {
	defaultOrder: CustomSortOrder.alphabetical,
	groups: [{
		type: CustomSortGroupType.Outsiders
	}],
	outsidersGroupIdx: 0,
	targetFoldersPaths: ['name: TheName']
}

const expectedSortSpecsTargetFolderByPathInRegexTestCase: { [key: string]: CustomSortSpec } = {
	'mock-folder': expectedSortSpecTargetFolderRegexAndName1
}

const expectedSortSpecsTargetFolderByName: { [key: string]: CustomSortSpec } = {
	'TheName': expectedSortSpecTargetFolderByName
}

const expectedSortSpecForRegexpTextCase = {
	groups: [{
		type: CustomSortGroupType.Outsiders
	}],
	outsidersGroupIdx: 0,
	targetFoldersPaths: [
		"regexp: r1",
		"regexp: /!!: r2*",
		"regexp: for-name: r3.{2-3}$",
		"regexp: for-name: /!: r4\\d",
		"regexp: for-name: /!!: ^r5[^[]+",
		"regexp: for-name: /!!!: ^r6/+$",
		"regexp: debug: r7 +",
		"regexp: for-name: debug: r8 (aa|bb|cc)",
		"regexp: for-name: /!!!: debug: r9 [abc]+",
		"regexp: /!: debug: ^r10 /[^/]/.+$"
	]
}

const expectedTargetFolderRegexpArr: Array<FolderMatchingRegexp<CustomSortSpec>> = [
	{
		regexp: /r9 [abc]+/,
		againstName: true,
		priority: 3,
		logMatches: true,
		sortingSpec: expectedSortSpecForRegexpTextCase
	},
	{
		regexp: /^r6\/+$/,
		againstName: true,
		priority: 3,
		logMatches: false,
		sortingSpec: expectedSortSpecForRegexpTextCase
	},
	{
		regexp: /^r5[^[]+/,
		againstName: true,
		priority: 2,
		logMatches: false,
		sortingSpec: expectedSortSpecForRegexpTextCase
	},
	{
		regexp: /r2*/,
		againstName: false,
		priority: 2,
		logMatches: false,
		sortingSpec: expectedSortSpecForRegexpTextCase
	},
	{
		regexp: /^r10 \/[^/]\/.+$/,
		againstName: false,
		priority: 1,
		logMatches: true,
		sortingSpec: expectedSortSpecForRegexpTextCase
	},
	{
		regexp: /r4\d/,
		againstName: true,
		priority: 1,
		logMatches: false,
		sortingSpec: expectedSortSpecForRegexpTextCase
	},
	{
		regexp: /r8 (aa|bb|cc)/,
		againstName: true,
		priority: 0,
		logMatches: true,
		sortingSpec: expectedSortSpecForRegexpTextCase
	},
	{
		regexp: /r7 +/,
		againstName: false,
		priority: 0,
		logMatches: true,
		sortingSpec: expectedSortSpecForRegexpTextCase
	},
	{
		regexp: /r3.{2-3}$/,
		againstName: true,
		priority: 0,
		logMatches: false,
		sortingSpec: expectedSortSpecForRegexpTextCase
	},
	{
		regexp: /r1/,
		againstName: false,
		priority: 0,
		logMatches: false,
		sortingSpec: expectedSortSpecForRegexpTextCase
	}
]

describe('SortingSpecProcessor target-folder by name and regex', () => {
	let processor: SortingSpecProcessor;
	beforeEach(() => {
		processor = new SortingSpecProcessor();
	});
	it('should correctly handle the by-name only target-folder', () => {
		const inputTxtArr: Array<string> = txtInputTargetFolderByName.split('\n')
		const result = processor.parseSortSpecFromText(inputTxtArr, 'mock-folder', 'custom-name-note.md')
		expect(result?.sortSpecByPath).toBeUndefined()
		expect(result?.sortSpecByName).toEqual(expectedSortSpecsTargetFolderByName)
		expect(result?.sortSpecByWildcard).not.toBeNull()
	})
	it('should recognize and correctly parse target folder by name with and w/o regexp variants', () => {
		const inputTxtArr: Array<string> = txtInputTargetFolderWithRegex.split('\n')
		const result = processor.parseSortSpecFromText(inputTxtArr, 'mock-folder', 'custom-name-note.md')
		expect(result?.sortSpecByPath).toEqual(expectedSortSpecsTargetFolderByPathInRegexTestCase)
		expect(result?.sortSpecByName).toEqual(expectedSortSpecsTargetFolderByName)
		expect(result?.sortSpecByWildcard?.tree).toEqual({subtree: {}})
		expect(result?.sortSpecByWildcard?.regexps).toEqual(expectedTargetFolderRegexpArr)
	})
})

const NOPRIO = 0
const PRIO1 = 1
const PRIO2 = 2
const PRIO3 = 3

const consumedTargetFolderRegexp: Array<ConsumedFolderMatchingRegexp> = [
	{
		regexp: /r4\d/,
		againstName: true,
		priority: undefined,
		log: true
	},	{
		regexp: /r4\d/,
		againstName: true,
		priority: PRIO1,
		log: true
	},	{
		regexp: /r4\d/,
		againstName: true,
		priority: PRIO2,
		log: true
	},	{
		regexp: /r4\d/,
		againstName: true,
		priority: PRIO3,
		log: true
	},
]

describe( 'consumeFolderByRegexpExpression', () => {
	// and accept priority in any order
	//    the last one is in effect
	// and accept multiple
	it.each([
			// Plain cases
		['for-name: /!: debug: r4\\d', PRIO1],
		['for-name: /!: debug: r4\\d', PRIO1],
		['/!!: for-name: debug: r4\\d', PRIO2],
		['/!: debug: for-name: r4\\d', PRIO1],
		['debug: for-name: /!!!: r4\\d', PRIO3],
		['debug: /!: for-name: r4\\d', PRIO1],
			// Cases with duplication of same
		['for-name: for-name: /!: debug: r4\\d', PRIO1],
		['for-name: /!: /!: debug: debug: r4\\d', PRIO1],
		['/!!: for-name: /!!: debug: r4\\d', PRIO2],
		['/!: debug: debug: for-name: r4\\d', PRIO1],
		['debug: for-name: /!!!:/!!!: r4\\d', PRIO3],
		['debug: /!: for-name: /!: r4\\d', PRIO1],
			// Cases with duplication of different priority
		['debug: /!!!: for-name: /!: r4\\d', PRIO1],
		['debug: /!: for-name: /!!: r4\\d', PRIO2],
		['debug: /!: for-name: /!!: /!!!: /!: /!!!: r4\\d', PRIO3],
	])('should recognize all modifiers in >%s< of priority %s', (regexpExpr: string, prio: number) => {
		const result: ConsumedFolderMatchingRegexp = consumeFolderByRegexpExpression(regexpExpr)
		expect(result).toEqual(consumedTargetFolderRegexp[prio])
	})
})

const txtInputPriorityGroups1: string = `
target-folder: /
/:files
/folders
/! /:files Fi...
/!! /folders Fo...
/!!! ...def!
Plain text
/! % Anything
`

const txtInputPriorityGroups2: string = `
target-folder: /
/! /:files Fi...
/!! /folders Fo...
/!!! ...def!
/! Anything
`

const expectedSortSpecForPriorityGroups1: { [key: string]: CustomSortSpec } = {
	"/": {
		groups: [{
			filesOnly: true,
			type: CustomSortGroupType.Outsiders
		}, {
			foldersOnly: true,
			type: CustomSortGroupType.Outsiders
		}, {
			exactPrefix: "Fi",
			filesOnly: true,
			priority: 1,
			type: CustomSortGroupType.ExactPrefix
		}, {
			exactPrefix: "Fo",
			foldersOnly: true,
			priority: 2,
			type: CustomSortGroupType.ExactPrefix
		}, {
			exactSuffix: "def!",
			priority: 3,
			type: CustomSortGroupType.ExactSuffix
		}, {
			exactText: "Plain text",
			type: CustomSortGroupType.ExactName
		},{
			exactText: "Anything",
			priority: 1,
			type: CustomSortGroupType.ExactName
		}],
		outsidersFilesGroupIdx: 0,
		outsidersFoldersGroupIdx: 1,
		targetFoldersPaths: ['/'],
		priorityOrder: [4,3,2,6,5]
	}
}

const expectedSortSpecForPriorityGroups2: { [key: string]: CustomSortSpec } = {
	"/": {
		groups: [{
			exactPrefix: "Fi",
			filesOnly: true,
			priority: 1,
			type: CustomSortGroupType.ExactPrefix
		}, {
			exactPrefix: "Fo",
			foldersOnly: true,
			priority: 2,
			type: CustomSortGroupType.ExactPrefix
		}, {
			exactSuffix: "def!",
			priority: 3,
			type: CustomSortGroupType.ExactSuffix
		}, {
			exactText: "Anything",
			priority: 1,
			type: CustomSortGroupType.ExactName
		}, {
			type: CustomSortGroupType.Outsiders
		}],
		outsidersGroupIdx: 4,
		targetFoldersPaths: ['/'],
		priorityOrder: [2,1,0,3]
	}
}

const expectedSortSpecForPriorityAndCombineGroups: { [key: string]: CustomSortSpec } = {
	"/": {
		groups: [{
			combineWithIdx: 0,
			exactPrefix: "Fi",
			filesOnly: true,
			priority: 1,
			type: CustomSortGroupType.ExactPrefix
		}, {
			combineWithIdx: 0,
			exactPrefix: "Fo",
			foldersOnly: true,
			priority: 2,
			type: CustomSortGroupType.ExactPrefix
		}, {
			exactSuffix: "def!",
			priority: 3,
			type: CustomSortGroupType.ExactSuffix
		}, {
			exactText: "Anything",
			priority: 1,
			type: CustomSortGroupType.ExactName
		}, {
			type: CustomSortGroupType.Outsiders
		}],
		outsidersGroupIdx: 4,
		targetFoldersPaths: ['/'],
		priorityOrder: [2,1,0,3]
	}
}

describe('SortingSpecProcessor', () => {
	let processor: SortingSpecProcessor;
	beforeEach(() => {
		processor = new SortingSpecProcessor();
	});
	it('should recognize the sorting groups with priority example 1', () => {
		const inputTxtArr: Array<string> = txtInputPriorityGroups1.split('\n')
		const result = processor.parseSortSpecFromText(inputTxtArr, 'mock-folder', 'custom-name-note.md')
		expect(result?.sortSpecByPath).toEqual(expectedSortSpecForPriorityGroups1)
		expect(result?.sortSpecByWildcard).toBeUndefined()
	})
	it('should recognize the sorting groups with priority example 2', () => {
		const inputTxtArr: Array<string> = txtInputPriorityGroups2.split('\n')
		const result = processor.parseSortSpecFromText(inputTxtArr, 'mock-folder', 'custom-name-note.md')
		expect(result?.sortSpecByPath).toEqual(expectedSortSpecForPriorityGroups2)
		expect(result?.sortSpecByWildcard).toBeUndefined()
	})
	it('should recognize the combine and priority prefixes in any order example 1', () => {
		const inputTxtArr: Array<string> = `
			target-folder: /
			/! /+ /:files Fi...
			/!! /+ /folders Fo...
			/!!! ...def!
			/! Anything
			`.replace(/\t/gi, '').split('\n')
		const result = processor.parseSortSpecFromText(inputTxtArr, 'mock-folder', 'custom-name-note.md')
		expect(result?.sortSpecByPath).toEqual(expectedSortSpecForPriorityAndCombineGroups)
		expect(result?.sortSpecByWildcard).toBeUndefined()
	})
	it('should recognize the combine and priority prefixes in any order example 2', () => {
		const inputTxtArr: Array<string> = `
			target-folder: /
			/+ /! /:files Fi...
			/+ /!! /folders Fo...
			/!!! ...def!
			/! Anything
			`.replace(/\t/gi, '').split('\n')
		const result = processor.parseSortSpecFromText(inputTxtArr, 'mock-folder', 'custom-name-note.md')
		expect(result?.sortSpecByPath).toEqual(expectedSortSpecForPriorityAndCombineGroups)
		expect(result?.sortSpecByWildcard).toBeUndefined()
	})
	it('should accept the combine operator in single line only', () => {
		const inputTxtArr: Array<string> = `
			target-folder: /
			/+ /:files Fi...
			/folders Fo...
			`.replace(/\t/gi, '').split('\n')
		const result = processor.parseSortSpecFromText(inputTxtArr, 'mock-folder', 'custom-name-note.md')
		expect(result?.sortSpecByPath).toEqual({
			"/": {
				groups: [{
					combineWithIdx: 0,
					exactPrefix: "Fi",
					filesOnly: true,
					type: CustomSortGroupType.ExactPrefix
				}, {
					exactPrefix: "Fo",
					foldersOnly: true,
					type: CustomSortGroupType.ExactPrefix
				}, {
					type: CustomSortGroupType.Outsiders
				}],
				outsidersGroupIdx: 2,
				targetFoldersPaths: ['/']
			}
		})
		expect(result?.sortSpecByWildcard).toBeUndefined()
	})
	it('should correctly parse combine operator, apply explicit sorting to combined groups', () => {
		const inputTxtArr: Array<string> = `
			target-folder: /
			Nothing
			 > a-z
			/+ /:files Fi...
			/+ /folders Fo...
			... Separator
			/+ Abc...
			/+ ...Def
			/+ ...
			 > modified
			Unreachable line
			`.replace(/\t/gi, '').split('\n')
		const result = processor.parseSortSpecFromText(inputTxtArr, 'mock-folder', 'custom-name-note.md')
		expect(result?.sortSpecByPath).toEqual({
			"/": {
				groups: [{
					exactText: "Nothing",
					order: CustomSortOrder.alphabeticalReverse,
					type: CustomSortGroupType.ExactName
				}, {
					combineWithIdx: 1,
					exactPrefix: "Fi",
					filesOnly: true,
					type: CustomSortGroupType.ExactPrefix
				}, {
					combineWithIdx: 1,
					exactPrefix: "Fo",
					foldersOnly: true,
					type: CustomSortGroupType.ExactPrefix
				}, {
					exactSuffix: " Separator",
					type: CustomSortGroupType.ExactSuffix
				}, {
					combineWithIdx: 4,
					exactPrefix: "Abc",
					order: CustomSortOrder.byModifiedTimeReverse,
					type: CustomSortGroupType.ExactPrefix
				}, {
					combineWithIdx: 4,
					exactSuffix: "Def",
					order: CustomSortOrder.byModifiedTimeReverse,
					type: CustomSortGroupType.ExactSuffix
				}, {
					combineWithIdx: 4,
					order: CustomSortOrder.byModifiedTimeReverse,
					type: CustomSortGroupType.MatchAll
				}, {
					exactText: "Unreachable line",
					type: CustomSortGroupType.ExactName
				}, {
					type: CustomSortGroupType.Outsiders
				}],
				outsidersGroupIdx: 8,
				targetFoldersPaths: ['/']
			}
		})
		expect(result?.sortSpecByWildcard).toBeUndefined()
	})
	it('should correctly parse combine operator, apply explicit complex sorting to combined groups', () => {
		const inputTxtArr: Array<string> = `
			target-folder: /
			< created, a-z desc by-metadata: someMdataFld  // intentionally folder-level, to confirm no inheritance folder->groups
			Nothing
			 > a-z, a-z
			/+ /:files Fi...
			/+ /folders Fo...
			... Separator  
			/+ Abc...
			/+ ...Def
			/+ ...
			 < a-z by-metadata: abc-def, true a-z asc by-metadata: ghi-jkl1
			Unreachable line
			`.replace(/\t/gi, '').split('\n')
		const result = processor.parseSortSpecFromText(inputTxtArr, 'mock-folder', 'custom-name-note.md')
		expect(result?.sortSpecByPath).toEqual({
			"/": {
				defaultOrder: CustomSortOrder.byCreatedTime,
				defaultSecondaryOrder: CustomSortOrder.byMetadataFieldAlphabeticalReverse,
				byMetadataFieldSecondary: "someMdataFld",
				groups: [{
					exactText: "Nothing",
					order: CustomSortOrder.alphabeticalReverse,
					secondaryOrder: CustomSortOrder.alphabetical,
					type: CustomSortGroupType.ExactName
				}, {
					combineWithIdx: 1,
					exactPrefix: "Fi",
					filesOnly: true,
					type: CustomSortGroupType.ExactPrefix
				}, {
					combineWithIdx: 1,
					exactPrefix: "Fo",
					foldersOnly: true,
					type: CustomSortGroupType.ExactPrefix
				}, {
					exactSuffix: " Separator",
					type: CustomSortGroupType.ExactSuffix
				}, {
					combineWithIdx: 4,
					exactPrefix: "Abc",
					order: CustomSortOrder.byMetadataFieldAlphabetical,
					byMetadataField: "abc-def",
					secondaryOrder: CustomSortOrder.byMetadataFieldTrueAlphabetical,
					byMetadataFieldSecondary: "ghi-jkl1",
					type: CustomSortGroupType.ExactPrefix
				}, {
					combineWithIdx: 4,
					exactSuffix: "Def",
					order: CustomSortOrder.byMetadataFieldAlphabetical,
					byMetadataField: "abc-def",
					secondaryOrder: CustomSortOrder.byMetadataFieldTrueAlphabetical,
					byMetadataFieldSecondary: "ghi-jkl1",
					type: CustomSortGroupType.ExactSuffix
				}, {
					combineWithIdx: 4,
					order: CustomSortOrder.byMetadataFieldAlphabetical,
					byMetadataField: "abc-def",
					secondaryOrder: CustomSortOrder.byMetadataFieldTrueAlphabetical,
					byMetadataFieldSecondary: "ghi-jkl1",
					type: CustomSortGroupType.MatchAll
				}, {
					exactText: "Unreachable line",
					type: CustomSortGroupType.ExactName
				}, {
					type: CustomSortGroupType.Outsiders
				}],
				outsidersGroupIdx: 8,
				targetFoldersPaths: ['/']
			}
		})
		expect(result?.sortSpecByWildcard).toBeUndefined()
	})
})

const txtInputStandardSortingVariants1: string = `
sorting: standard, sorting: ui selected
/folders:files
  > ui selected desc, standard asc
`

const txtInputStandardSortingVariants2: string = `
order-desc: standard desc, < ui selected asc
/folders:files
  sorting: ui selected asc, order-desc: standard desc
`

const expectedSortSpecsStandardSortingVariants: { [key: string]: CustomSortSpec } = {
	"mock-folder": {
		defaultOrder: CustomSortOrder.standardObsidian,
		defaultSecondaryOrder: CustomSortOrder.standardObsidian,
		groups: [{
			order: CustomSortOrder.standardObsidian,
			secondaryOrder: CustomSortOrder.standardObsidian,
			type: CustomSortGroupType.Outsiders
		}],
		outsidersGroupIdx: 0,
		targetFoldersPaths: ['mock-folder']
	}
}

describe('standard sorting (aka Obsidian UI selected)', () => {
	let processor: SortingSpecProcessor;
	beforeEach(() => {
		processor = new SortingSpecProcessor();
	});
	it('should recognize variants of the syntax', () => {
		const inputTxtArr: Array<string> = txtInputStandardSortingVariants1.split('\n')
		const result = processor.parseSortSpecFromText(inputTxtArr, 'mock-folder', 'custom-name-note.md')
		expect(result?.sortSpecByPath).toEqual(expectedSortSpecsStandardSortingVariants)
	})
	it('ignores any direction specified in any way', () => {
		const inputTxtArr: Array<string> = txtInputStandardSortingVariants2.split('\n')
		const result = processor.parseSortSpecFromText(inputTxtArr, 'mock-folder', 'custom-name-note.md')
		expect(result?.sortSpecByPath).toEqual(expectedSortSpecsStandardSortingVariants)
	})
})

describe('comments and higher level specs in sorting order spec', () => {
	let processor: SortingSpecProcessor;
	beforeEach(() => {
		processor = new SortingSpecProcessor();
	});
	it('can occur at the end of line', () => {
		const inputTxtArr: Array<string> = `
		> created // An inline comment in sorting order specification
		`.replace(/\t/gi, '').split('\n')
		const result = processor.parseSortSpecFromText(inputTxtArr, 'mock-folder', 'custom-name-note.md')
		expect(result?.sortSpecByPath).toEqual({
			"mock-folder": {
				defaultOrder: CustomSortOrder.byCreatedTimeReverse,
				groups: [{
					type: CustomSortGroupType.Outsiders
				}],
				outsidersGroupIdx: 0,
				targetFoldersPaths: ['mock-folder']
			}
		})
		expect(result?.sortSpecByWildcard).toBeUndefined()
	})
	it('inline always span to the end of line', () => {
		const inputTxtArr: Array<string> = `
		> created //, > modified   <-- he he, the // take it all
		`.replace(/\t/gi, '').split('\n')
		const result = processor.parseSortSpecFromText(inputTxtArr, 'mock-folder', 'custom-name-note.md')
		expect(result?.sortSpecByPath).toEqual({
			"mock-folder": {
				defaultOrder: CustomSortOrder.byCreatedTimeReverse,
				groups: [{
					type: CustomSortGroupType.Outsiders
				}],
				outsidersGroupIdx: 0,
				targetFoldersPaths: ['mock-folder']
			}
		})
		expect(result?.sortSpecByWildcard).toBeUndefined()
	})
	it('ignore 3rd+ sorting level specs', () => {
		const inputTxtArr: Array<string> = `
		> created, < modified, a-z, < true a-z 
		`.replace(/\t/gi, '').split('\n')
		const result = processor.parseSortSpecFromText(inputTxtArr, 'mock-folder', 'custom-name-note.md')
		expect(result?.sortSpecByPath).toEqual({
			"mock-folder": {
				defaultOrder: CustomSortOrder.byCreatedTimeReverse,
				defaultSecondaryOrder: CustomSortOrder.byModifiedTime,
				groups: [{
					type: CustomSortGroupType.Outsiders
				}],
				outsidersGroupIdx: 0,
				targetFoldersPaths: ['mock-folder']
			}
		})
		expect(result?.sortSpecByWildcard).toBeUndefined()
	})
})

describe('multi-level sorting', () => {
	let processor: SortingSpecProcessor;
	beforeEach(() => {
		processor = new SortingSpecProcessor();
	});
	it('should accept direction lexemes in prefix and postfix notations, various variants', () => {
		const inputTxtArr: Array<string> = `
		a pre
		  order-asc: true a-z, order-asc: modified
		a pre 2
		  order-asc: true a-z., < modified
		a post 1
		  order-asc: true a-z, modified order-asc
		a post 2
		  order-asc: true a-z, modified asc
		a post
		  order-asc: true a-z, modified <
		a none
		  order-asc: true a-z, modified
		a unspecified
		  order-asc: true a-z, sorting: modified
		a dbl specified
		  order-asc: true a-z asc, < modified <
		d pre
		  order-desc: true a-z, order-desc: modified
		d pre 2
		  order-desc: true a-z, > modified
		d post 1
		  order-desc: true a-z, modified order-desc
		d post 2
		  order-desc: true a-z, modified desc
		d post
		  order-desc: true a-z, modified >
		d none
		  order-desc: true a-z., modified
		d unspecified
		  order-desc: true a-z, sorting: modified
		d dbl specified
		  order-desc: true a-z desc, > modified >
		`.replace(/\t/gi, '').split('\n')
		const result = processor.parseSortSpecFromText(inputTxtArr, 'mock-folder', 'custom-name-note.md')
		expect(result?.sortSpecByPath).toEqual({
			"mock-folder": {
				groups: [{
					exactText: "a pre",
					order: CustomSortOrder.trueAlphabetical,
					secondaryOrder: CustomSortOrder.byModifiedTime,
					type: CustomSortGroupType.ExactName
				},{
					exactText: "a pre 2",
					order: CustomSortOrder.trueAlphabeticalWithFileExt,
					secondaryOrder: CustomSortOrder.byModifiedTime,
					type: CustomSortGroupType.ExactName
				},{
					exactText: "a post 1",
					order: CustomSortOrder.trueAlphabetical,
					secondaryOrder: CustomSortOrder.byModifiedTime,
					type: CustomSortGroupType.ExactName
				},{
					exactText: "a post 2",
					order: CustomSortOrder.trueAlphabetical,
					secondaryOrder: CustomSortOrder.byModifiedTime,
					type: CustomSortGroupType.ExactName
				},{
					exactText: "a post",
					order: CustomSortOrder.trueAlphabetical,
					secondaryOrder: CustomSortOrder.byModifiedTime,
					type: CustomSortGroupType.ExactName
				},{
					exactText: "a none",
					order: CustomSortOrder.trueAlphabetical,
					secondaryOrder: CustomSortOrder.byModifiedTime,
					type: CustomSortGroupType.ExactName
				},{
					exactText: "a unspecified",
					order: CustomSortOrder.trueAlphabetical,
					secondaryOrder: CustomSortOrder.byModifiedTime,
					type: CustomSortGroupType.ExactName
				}, {
					exactText: "a dbl specified",
					order: CustomSortOrder.trueAlphabetical,
					secondaryOrder: CustomSortOrder.byModifiedTime,
					type: CustomSortGroupType.ExactName
				},{
					exactText: "d pre",
					order: CustomSortOrder.trueAlphabeticalReverse,
					secondaryOrder: CustomSortOrder.byModifiedTimeReverse,
					type: CustomSortGroupType.ExactName
				},{
					exactText: "d pre 2",
					order: CustomSortOrder.trueAlphabeticalReverse,
					secondaryOrder: CustomSortOrder.byModifiedTimeReverse,
					type: CustomSortGroupType.ExactName
				},{
					exactText: "d post 1",
					order: CustomSortOrder.trueAlphabeticalReverse,
					secondaryOrder: CustomSortOrder.byModifiedTimeReverse,
					type: CustomSortGroupType.ExactName
				},{
					exactText: "d post 2",
					order: CustomSortOrder.trueAlphabeticalReverse,
					secondaryOrder: CustomSortOrder.byModifiedTimeReverse,
					type: CustomSortGroupType.ExactName
				},{
					exactText: "d post",
					order: CustomSortOrder.trueAlphabeticalReverse,
					secondaryOrder: CustomSortOrder.byModifiedTimeReverse,
					type: CustomSortGroupType.ExactName
				},{
					exactText: "d none",
					order: CustomSortOrder.trueAlphabeticalReverseWithFileExt,
					secondaryOrder: CustomSortOrder.byModifiedTime,
					type: CustomSortGroupType.ExactName
				},{
					exactText: "d unspecified",
					order: CustomSortOrder.trueAlphabeticalReverse,
					secondaryOrder: CustomSortOrder.byModifiedTime,
					type: CustomSortGroupType.ExactName
				}, {
					exactText: "d dbl specified",
					order: CustomSortOrder.trueAlphabeticalReverse,
					secondaryOrder: CustomSortOrder.byModifiedTimeReverse,
					type: CustomSortGroupType.ExactName
				},{
					type: CustomSortGroupType.Outsiders
				}],
				outsidersGroupIdx: 16,
				targetFoldersPaths: ['mock-folder']
			}
		})
		expect(result?.sortSpecByWildcard).toBeUndefined()
	})
	it('should correctly parse legacy examples', () => {
		const inputTxtArr: Array<string> = `
		a c a
		  < a-z, created asc
		a c d
		  < a-z, created desc
		a ac a
		  < a-z., advanced created asc
		a ac d
		  < a-z, advanced created desc
		a m a
		  < a-z, modified asc
		a m d
		  < a-z, modified desc
		a am a
		  < a-z, advanced modified asc
		a am d
		  < a-z, advanced modified desc
		d c a
		  > a-z., created asc
		d c d
		  > a-z, created desc
		d ac a
		  > a-z, advanced created asc
		d ac d
		  > a-z, advanced created desc
		d m a
		  > a-z, modified asc
		d m d
		  > a-z, modified desc
		d am a
		  > a-z, advanced modified asc
		d am d
		  > a-z, advanced modified desc	
		`.replace(/\t/gi, '').split('\n')
		const result = processor.parseSortSpecFromText(inputTxtArr, 'mock-folder', 'custom-name-note.md')
		expect(result?.sortSpecByPath).toEqual({
			"mock-folder": {
				groups: [{
					exactText: "a c a",
					order: CustomSortOrder.alphabetical,
					secondaryOrder: CustomSortOrder.byCreatedTime,
					type: CustomSortGroupType.ExactName
				}, {
					exactText: "a c d",
					order: CustomSortOrder.alphabetical,
					secondaryOrder: CustomSortOrder.byCreatedTimeReverse,
					type: CustomSortGroupType.ExactName
				},{
					exactText: "a ac a",
					order: CustomSortOrder.alphabeticalWithFileExt,
					secondaryOrder: CustomSortOrder.byCreatedTimeAdvanced,
					type: CustomSortGroupType.ExactName
				},{
					exactText: "a ac d",
					order: CustomSortOrder.alphabetical,
					secondaryOrder: CustomSortOrder.byCreatedTimeReverseAdvanced,
					type: CustomSortGroupType.ExactName
				},{
					exactText: "a m a",
					order: CustomSortOrder.alphabetical,
					secondaryOrder: CustomSortOrder.byModifiedTime,
					type: CustomSortGroupType.ExactName
				},{
					exactText: "a m d",
					order: CustomSortOrder.alphabetical,
					secondaryOrder: CustomSortOrder.byModifiedTimeReverse,
					type: CustomSortGroupType.ExactName
				},{
					exactText: "a am a",
					order: CustomSortOrder.alphabetical,
					secondaryOrder: CustomSortOrder.byModifiedTimeAdvanced,
					type: CustomSortGroupType.ExactName
				},{
					exactText: "a am d",
					order: CustomSortOrder.alphabetical,
					secondaryOrder: CustomSortOrder.byModifiedTimeReverseAdvanced,
					type: CustomSortGroupType.ExactName
				},{
					exactText: "d c a",
					order: CustomSortOrder.alphabeticalReverseWithFileExt,
					secondaryOrder: CustomSortOrder.byCreatedTime,
					type: CustomSortGroupType.ExactName
				}, {
					exactText: "d c d",
					order: CustomSortOrder.alphabeticalReverse,
					secondaryOrder: CustomSortOrder.byCreatedTimeReverse,
					type: CustomSortGroupType.ExactName
				},{
					exactText: "d ac a",
					order: CustomSortOrder.alphabeticalReverse,
					secondaryOrder: CustomSortOrder.byCreatedTimeAdvanced,
					type: CustomSortGroupType.ExactName
				},{
					exactText: "d ac d",
					order: CustomSortOrder.alphabeticalReverse,
					secondaryOrder: CustomSortOrder.byCreatedTimeReverseAdvanced,
					type: CustomSortGroupType.ExactName
				},{
					exactText: "d m a",
					order: CustomSortOrder.alphabeticalReverse,
					secondaryOrder: CustomSortOrder.byModifiedTime,
					type: CustomSortGroupType.ExactName
				},{
					exactText: "d m d",
					order: CustomSortOrder.alphabeticalReverse,
					secondaryOrder: CustomSortOrder.byModifiedTimeReverse,
					type: CustomSortGroupType.ExactName
				},{
					exactText: "d am a",
					order: CustomSortOrder.alphabeticalReverse,
					secondaryOrder: CustomSortOrder.byModifiedTimeAdvanced,
					type: CustomSortGroupType.ExactName
				},{
					exactText: "d am d",
					order: CustomSortOrder.alphabeticalReverse,
					secondaryOrder: CustomSortOrder.byModifiedTimeReverseAdvanced,
					type: CustomSortGroupType.ExactName
				},{
					type: CustomSortGroupType.Outsiders
				}],
				outsidersGroupIdx: 16,
				targetFoldersPaths: ['mock-folder']
			}
		})
		expect(result?.sortSpecByWildcard).toBeUndefined()
	})
})

describe('the sorting: prefix', () => {
	let processor: SortingSpecProcessor;
	beforeEach(() => {
		processor = new SortingSpecProcessor();
	});
	it('should default to ascending, if not specified (primary only)', () => {
		const inputTxtArr: Array<string> = `
		sorting: a-z
		`.replace(/\t/gi, '').split('\n')
		const result = processor.parseSortSpecFromText(inputTxtArr, 'mock-folder', 'custom-name-note.md')
		expect(result?.sortSpecByPath).toEqual({
			'mock-folder': {
				defaultOrder: CustomSortOrder.alphabetical,
				groups: [{
					type: CustomSortGroupType.Outsiders
				}],
				outsidersGroupIdx: 0,
				targetFoldersPaths: ['mock-folder']
			}
		})
	})
	it('should default to ascending, if not specified (primary and secondary levels)', () => {
		const inputTxtArr: Array<string> = `
		sorting: true a-z, sorting: advanced modified
		`.replace(/\t/gi, '').split('\n')
		const result = processor.parseSortSpecFromText(inputTxtArr, 'mock-folder', 'custom-name-note.md')
		expect(result?.sortSpecByPath).toEqual({
			'mock-folder': {
				defaultOrder: CustomSortOrder.trueAlphabetical,
				defaultSecondaryOrder: CustomSortOrder.byModifiedTimeAdvanced,
				groups: [{
					type: CustomSortGroupType.Outsiders
				}],
				outsidersGroupIdx: 0,
				targetFoldersPaths: ['mock-folder']
			}
		})
	})
	it('should use postfix-specified direction (primary only)', () => {
		const inputTxtArr: Array<string> = `
		sorting: a-z desc
		`.replace(/\t/gi, '').split('\n')
		const result = processor.parseSortSpecFromText(inputTxtArr, 'mock-folder', 'custom-name-note.md')
		expect(result?.sortSpecByPath).toEqual({
			'mock-folder': {
				defaultOrder: CustomSortOrder.alphabeticalReverse,
				groups: [{
					type: CustomSortGroupType.Outsiders
				}],
				outsidersGroupIdx: 0,
				targetFoldersPaths: ['mock-folder']
			}
		})
	})
	it('should use postfix-specified direction (primary and secondary levels)', () => {
		const inputTxtArr: Array<string> = `
		sorting: true a-z order-desc, sorting: advanced modified desc
		`.replace(/\t/gi, '').split('\n')
		const result = processor.parseSortSpecFromText(inputTxtArr, 'mock-folder', 'custom-name-note.md')
		expect(result?.sortSpecByPath).toEqual({
			'mock-folder': {
				defaultOrder: CustomSortOrder.trueAlphabeticalReverse,
				defaultSecondaryOrder: CustomSortOrder.byModifiedTimeReverseAdvanced,
				groups: [{
					type: CustomSortGroupType.Outsiders
				}],
				outsidersGroupIdx: 0,
				targetFoldersPaths: ['mock-folder']
			}
		})
	})
	it('secondary should not inherit direction from primary', () => {
		const inputTxtArr: Array<string> = `
		/folders:files.
		  sorting: a-z. desc, sorting: advanced modified
		`.replace(/\t/gi, '').split('\n')
		const result = processor.parseSortSpecFromText(inputTxtArr, 'mock-folder', 'custom-name-note.md')
		expect(result?.sortSpecByPath).toEqual({
			'mock-folder': {
				groups: [{
					order: CustomSortOrder.alphabeticalReverseWithFileExt,
					secondaryOrder: CustomSortOrder.byModifiedTimeAdvanced,
					type: CustomSortGroupType.Outsiders
				}],
				outsidersGroupIdx: 0,
				targetFoldersPaths: ['mock-folder']
			}
		})
	})
})

const txtInputTargetFolderMultiSpecA: string = `
target-folder: .
< a-z
target-folder: ./*
> a-z
target-folder: ./.../
< modified
`

const txtInputTargetFolderMultiSpecB: string = `
target-folder: ./*
> a-z
target-folder: ./.../
< modified
target-folder: .
< a-z
`

const expectedSortSpecForMultiSpecAandB: { [key: string]: CustomSortSpec } = {
	'mock-folder': {
		defaultOrder: CustomSortOrder.alphabetical,
		groups: [{
			type: CustomSortGroupType.Outsiders
		}],
		outsidersGroupIdx: 0,
		targetFoldersPaths: ['mock-folder']
	}
}

const expectedWildcardMatchingTreeForMultiSpecAandB: FolderMatchingTreeNode<CustomSortSpec> = {
	subtree: {
		"mock-folder": {
			matchAll: {
				"defaultOrder": CustomSortOrder.alphabeticalReverse,
				"groups": [{
					"type": CustomSortGroupType.Outsiders
					}],
				"outsidersGroupIdx": 0,
				"targetFoldersPaths": ["mock-folder/*"]
			},
			matchChildren: {
				"defaultOrder": CustomSortOrder.byModifiedTime,
				"groups": [{
					"type": CustomSortGroupType.Outsiders
					}],
				"outsidersGroupIdx": 0,
				"targetFoldersPaths": ["mock-folder/.../"]
			},
			name: "mock-folder",
			subtree: {}
		}
	}
}

const txtInputTargetFolderMultiSpecC: string = `
target-folder: ./*
> a-z
target-folder: ./.../
`

const expectedSortSpecForMultiSpecC: { [key: string]: CustomSortSpec } = {
	'mock-folder': {
		groups: [{
			type: CustomSortGroupType.Outsiders
		}],
		outsidersGroupIdx: 0,
		targetFoldersPaths: ['mock-folder/.../']
	}
}

const expectedWildcardMatchingTreeForMultiSpecC: FolderMatchingTreeNode<CustomSortSpec> = {
	subtree: {
		"mock-folder": {
			matchAll: {
				"defaultOrder": CustomSortOrder.alphabeticalReverse,
				"groups": [{
					"type": CustomSortGroupType.Outsiders
				}],
				"outsidersGroupIdx": 0,
				"targetFoldersPaths": ["mock-folder/*"]
			},
			matchChildren: {
				"groups": [{
					"type": CustomSortGroupType.Outsiders
				}],
				"outsidersGroupIdx": 0,
				"targetFoldersPaths": ["mock-folder/.../"]
			},
			name: "mock-folder",
			subtree: {}
		}
	}
}

const txtInputTargetFolderMultiSpecD: string = `
target-folder: ./*
`

const txtInputTargetFolderMultiSpecD_implicitCase: string = `
  // typically implicit specs come context-free, no notion of current folder, that's why using explicit target-folder path
target-folder: mock-folder/*
  // Reverse order to distinguish between implicit and explicit spec
> a-z
`

const expectedSortSpecForMultiSpecD: { [key: string]: CustomSortSpec } = {
	'mock-folder': {
		groups: [{
			type: CustomSortGroupType.Outsiders
		}],
		outsidersGroupIdx: 0,
		targetFoldersPaths: ['mock-folder/*']
	}
}

const expectedSortSpecForMultiSpecD_implicitCase: { [key: string]: CustomSortSpec } = {
	'mock-folder': {
		defaultOrder: CustomSortOrder.alphabeticalReverse,
		groups: [{
			type: CustomSortGroupType.Outsiders
		}],
		outsidersGroupIdx: 0,
		targetFoldersPaths: ['mock-folder/*'],
		implicit: true
	}
}

const expectedWildcardMatchingTreeForMultiSpecD: FolderMatchingTreeNode<CustomSortSpec> = {
	subtree: {
		"mock-folder": {
			matchAll: {
				"groups": [{
					"type": CustomSortGroupType.Outsiders
				}],
				"outsidersGroupIdx": 0,
				"targetFoldersPaths": ["mock-folder/*"]
			},
			name: "mock-folder",
			subtree: {}
		}
	}
}

const expectedWildcardMatchingTreeForMultiSpecD_implicitCase: FolderMatchingTreeNode<CustomSortSpec> = {
	subtree: {
		"mock-folder": {
			matchAll: {
				defaultOrder: CustomSortOrder.alphabeticalReverse,
				"groups": [{
					"type": CustomSortGroupType.Outsiders
				}],
				"outsidersGroupIdx": 0,
				"targetFoldersPaths": ["mock-folder/*"],
				implicit: true
			},
			name: "mock-folder",
			subtree: {}
		}
	}
}

const txtInputTargetFolderMultiSpecE: string = `
target-folder: mock-folder/...
`

const txtInputTargetFolderMultiSpecE_implicitCase: string = `
  // typically implicit specs come context-free, no notion of current folder, that's why using explicit target-folder path
target-folder: mock-folder/...
  // Reverse order to distinguish between implicit and explicit spec
> a-z
`

const expectedSortSpecForMultiSpecE: { [key: string]: CustomSortSpec } = {
	'mock-folder': {
		groups: [{
			type: CustomSortGroupType.Outsiders
		}],
		outsidersGroupIdx: 0,
		targetFoldersPaths: ['mock-folder/...']
	}
}

const expectedSortSpecForMultiSpecE_implicitCase: { [key: string]: CustomSortSpec } = {
	'mock-folder': {
		defaultOrder: CustomSortOrder.alphabeticalReverse,
		groups: [{
			type: CustomSortGroupType.Outsiders
		}],
		outsidersGroupIdx: 0,
		targetFoldersPaths: ['mock-folder/...'],
		implicit: true
	}
}

const expectedWildcardMatchingTreeForMultiSpecE: FolderMatchingTreeNode<CustomSortSpec> = {
	subtree: {
		"mock-folder": {
			matchChildren: {
				"groups": [{
					"type": CustomSortGroupType.Outsiders
				}],
				"outsidersGroupIdx": 0,
				"targetFoldersPaths": ["mock-folder/..."]
			},
			name: "mock-folder",
			subtree: {}
		}
	}
}

const expectedWildcardMatchingTreeForMultiSpecE_implicitCase: FolderMatchingTreeNode<CustomSortSpec> = {
	subtree: {
		"mock-folder": {
			matchChildren: {
				defaultOrder: CustomSortOrder.alphabeticalReverse,
				"groups": [{
					"type": CustomSortGroupType.Outsiders
				}],
				"outsidersGroupIdx": 0,
				"targetFoldersPaths": ["mock-folder/..."],
				implicit: true
			},
			name: "mock-folder",
			subtree: {}
		}
	}
}

const expectedWildcardMatchingTreeForMultiSpecDplusE_implicitCase: FolderMatchingTreeNode<CustomSortSpec> = {
	subtree: {
		"mock-folder": {
			matchAll: {
				"groups": [{
					"type": CustomSortGroupType.Outsiders
				}],
				"outsidersGroupIdx": 0,
				"targetFoldersPaths": ["mock-folder/*"]
			},
			matchChildren: {
				defaultOrder: CustomSortOrder.alphabeticalReverse,
				"groups": [{
					"type": CustomSortGroupType.Outsiders
				}],
				"outsidersGroupIdx": 0,
				"targetFoldersPaths": ["mock-folder/..."],
				implicit: true
			},
			name: "mock-folder",
			subtree: {}
		}
	}
}

const txtInputTargetFolderMultiSpecF_implicitCase: string = `
  // typically implicit specs come context-free, no notion of current folder, that's why using explicit target-folder path
target-folder: mock-folder
  // Reverse order to distinguish between implicit and explicit spec
> a-z
`

const expectedSortSpecForMultiSpecF_implicitCase: { [key: string]: CustomSortSpec } = {
	'mock-folder': {
		defaultOrder: CustomSortOrder.alphabeticalReverse,
		groups: [{
			type: CustomSortGroupType.Outsiders
		}],
		outsidersGroupIdx: 0,
		targetFoldersPaths: ['mock-folder'],
		implicit: true
	}
}

describe('SortingSpecProcessor path wildcard priorities', () => {
	let processor: SortingSpecProcessor;
	beforeEach(() => {
		processor = new SortingSpecProcessor();
	});
	it('should not raise error for multiple spec for the same path and choose correct spec, case A', () => {
		const inputTxtArr: Array<string> = txtInputTargetFolderMultiSpecA.split('\n')
		const result = processor.parseSortSpecFromText(inputTxtArr, 'mock-folder', 'custom-name-note.md')
		expect(result?.sortSpecByPath).toEqual(expectedSortSpecForMultiSpecAandB)
		expect(result?.sortSpecByWildcard?.tree).toEqual(expectedWildcardMatchingTreeForMultiSpecAandB)
	})
	it('should not raise error for multiple spec for the same path and choose correct spec, case B', () => {
		const inputTxtArr: Array<string> = txtInputTargetFolderMultiSpecB.split('\n')
		const result = processor.parseSortSpecFromText(inputTxtArr, 'mock-folder', 'custom-name-note.md')
		expect(result?.sortSpecByPath).toEqual(expectedSortSpecForMultiSpecAandB)
		expect(result?.sortSpecByWildcard?.tree).toEqual(expectedWildcardMatchingTreeForMultiSpecAandB)
	})
	it('should not raise error for multiple spec for the same path and choose correct spec, case C', () => {
		const inputTxtArr: Array<string> = txtInputTargetFolderMultiSpecC.split('\n')
		const result = processor.parseSortSpecFromText(inputTxtArr, 'mock-folder', 'custom-name-note.md')
		expect(result?.sortSpecByPath).toEqual(expectedSortSpecForMultiSpecC)
		expect(result?.sortSpecByWildcard?.tree).toEqual(expectedWildcardMatchingTreeForMultiSpecC)
	})
	it('should not raise error for multiple spec for the same path and choose correct spec, case D', () => {
		const inputTxtArr: Array<string> = txtInputTargetFolderMultiSpecD.split('\n')
		const result = processor.parseSortSpecFromText(inputTxtArr, 'mock-folder', 'custom-name-note.md')
		expect(result?.sortSpecByPath).toEqual(expectedSortSpecForMultiSpecD)
		expect(result?.sortSpecByWildcard?.tree).toEqual(expectedWildcardMatchingTreeForMultiSpecD)
	})
	it('should not raise error for multiple spec for the same path and choose correct spec, case D - with implicit spec', () => {
		const inputTxtArrImplicit: Array<string> = txtInputTargetFolderMultiSpecD_implicitCase.split('\n')
		const resultImplicit = processor.parseSortSpecFromText(inputTxtArrImplicit, 'implicit ignored param', 'implicit ignored param', null, true)
		expect(resultImplicit?.sortSpecByPath).toEqual(expectedSortSpecForMultiSpecD_implicitCase)
		expect(resultImplicit?.sortSpecByWildcard?.tree).toEqual(expectedWildcardMatchingTreeForMultiSpecD_implicitCase)
		const inputTxtArrExplicit: Array<string> = txtInputTargetFolderMultiSpecD.split('\n')
		const result = processor.parseSortSpecFromText(inputTxtArrExplicit, 'mock-folder', 'custom-name-note.md', resultImplicit)
		expect(result?.sortSpecByPath).toEqual(expectedSortSpecForMultiSpecD)
		expect(result?.sortSpecByWildcard?.tree).toEqual(expectedWildcardMatchingTreeForMultiSpecD)
	})
	it('should not raise error for multiple spec for the same path and choose correct spec, case E', () => {
		const inputTxtArr: Array<string> = txtInputTargetFolderMultiSpecE.split('\n')
		const result = processor.parseSortSpecFromText(inputTxtArr, 'mock-folder', 'custom-name-note.md')
		expect(result?.sortSpecByPath).toEqual(expectedSortSpecForMultiSpecE)
		expect(result?.sortSpecByWildcard?.tree).toEqual(expectedWildcardMatchingTreeForMultiSpecE)
	})
	it('should not raise error for multiple spec for the same path and choose correct spec, case E - with implicit spec', () => {
		const inputTxtArrImplicit: Array<string> = txtInputTargetFolderMultiSpecE_implicitCase.split('\n')
		const resultImplicit = processor.parseSortSpecFromText(inputTxtArrImplicit, 'implicit ignored param', 'implicit ignored param', null, true)
		expect(resultImplicit?.sortSpecByPath).toEqual(expectedSortSpecForMultiSpecE_implicitCase)
		expect(resultImplicit?.sortSpecByWildcard?.tree).toEqual(expectedWildcardMatchingTreeForMultiSpecE_implicitCase)
		const inputTxtArrExplicit: Array<string> = txtInputTargetFolderMultiSpecE.split('\n')
		const result = processor.parseSortSpecFromText(inputTxtArrExplicit, 'mock-folder', 'custom-name-note.md', resultImplicit)
		expect(result?.sortSpecByPath).toEqual(expectedSortSpecForMultiSpecE)
		expect(result?.sortSpecByWildcard?.tree).toEqual(expectedWildcardMatchingTreeForMultiSpecE)
	})
	it('should not raise error for multiple spec for the same path and choose correct spec, mixed case D+E - with implicit spec, which looses all', () => {
		const inputTxtArrImplicit: Array<string> = txtInputTargetFolderMultiSpecE_implicitCase.split('\n')
		const resultImplicit = processor.parseSortSpecFromText(inputTxtArrImplicit, 'implicit ignored param', 'implicit ignored param', null, true)
		expect(resultImplicit?.sortSpecByPath).toEqual(expectedSortSpecForMultiSpecE_implicitCase)
		expect(resultImplicit?.sortSpecByWildcard?.tree).toEqual(expectedWildcardMatchingTreeForMultiSpecE_implicitCase)
		const inputTxtArrExplicit: Array<string> = txtInputTargetFolderMultiSpecD.split('\n')
		const result = processor.parseSortSpecFromText(inputTxtArrExplicit, 'mock-folder', 'custom-name-note.md', resultImplicit)
		expect(result?.sortSpecByPath).toEqual(expectedSortSpecForMultiSpecD)
		expect(result?.sortSpecByWildcard?.tree).toEqual(expectedWildcardMatchingTreeForMultiSpecDplusE_implicitCase)
	})
	it('should not raise error for multiple spec for the same path and choose correct spec, mixed case E+F => implicit by name', () => {
		const inputTxtArrImplicit: Array<string> = txtInputTargetFolderMultiSpecF_implicitCase.split('\n')
		const resultImplicit = processor.parseSortSpecFromText(inputTxtArrImplicit, 'implicit ignored param', 'implicit ignored param', null, true)
		expect(resultImplicit?.sortSpecByPath).toEqual(expectedSortSpecForMultiSpecF_implicitCase)
		expect(resultImplicit?.sortSpecByWildcard?.tree).toBeUndefined()
		const inputTxtArrExplicit: Array<string> = txtInputTargetFolderMultiSpecE.split('\n')
		const result = processor.parseSortSpecFromText(inputTxtArrExplicit, 'mock-folder', 'custom-name-note.md', resultImplicit)
		expect(result?.sortSpecByPath).toEqual(expectedSortSpecForMultiSpecF_implicitCase)
		expect(result?.sortSpecByWildcard?.tree).toEqual(expectedWildcardMatchingTreeForMultiSpecE)
	})
})

const txtInputAdvancedFolderDateSortingMethods: string = `
target-folder: A
< advanced modified
target-folder: B
> advanced modified
target-folder: C
< advanced created
target-folder: D
> advanced created
target-folder: AA
/folders
 < advanced modified
/:files
 > advanced modified
/folders Archive...
 < advanced created
/:files Archive...
 > advanced created
`

const expectedSortSpecForAdvancedFolderDateSortingMethods: { [key: string]: CustomSortSpec } = {
	'A': {
		defaultOrder: CustomSortOrder.byModifiedTimeAdvanced,
		groups: [{
			type: CustomSortGroupType.Outsiders
		}],
		outsidersGroupIdx: 0,
		targetFoldersPaths: ['A']
	},
	'B': {
		defaultOrder: CustomSortOrder.byModifiedTimeReverseAdvanced,
		groups: [{
				type: CustomSortGroupType.Outsiders
		}],
		outsidersGroupIdx: 0,
		targetFoldersPaths: ['B']
	},
	'C': {
		defaultOrder: CustomSortOrder.byCreatedTimeAdvanced,
		groups: [{
				type: CustomSortGroupType.Outsiders
		}],
		outsidersGroupIdx: 0,
		targetFoldersPaths: ['C']
	},
	'D': {
		defaultOrder: CustomSortOrder.byCreatedTimeReverseAdvanced,
		groups: [{
				type: CustomSortGroupType.Outsiders
		}],
		outsidersGroupIdx: 0,
		targetFoldersPaths: ['D']
	},
	'AA': {
		groups: [{
				foldersOnly: true,
				order: CustomSortOrder.byModifiedTimeAdvanced,
				type: CustomSortGroupType.Outsiders
		}, {
				filesOnly: true,
				order: CustomSortOrder.byModifiedTimeReverseAdvanced,
				type: CustomSortGroupType.Outsiders
		}, {
				exactPrefix: 'Archive',
				foldersOnly: true,
				order: CustomSortOrder.byCreatedTimeAdvanced,
				type: 3
		}, {
				exactPrefix: 'Archive',
				filesOnly: true,
				order: CustomSortOrder.byCreatedTimeReverseAdvanced,
				type: 3
		}],
		outsidersFilesGroupIdx: 1,
		outsidersFoldersGroupIdx: 0,
		targetFoldersPaths: ['AA']
	}
}

describe('SortingSpecProcessor advanced folder-date based sorting methods', () => {
	let processor: SortingSpecProcessor;
	beforeEach(() => {
		processor = new SortingSpecProcessor();
	});
	it('should not raise error for multiple spec for the same path and choose correct spec, case A', () => {
		const inputTxtArr: Array<string> = txtInputAdvancedFolderDateSortingMethods.split('\n')
		const result = processor.parseSortSpecFromText(inputTxtArr, 'mock-folder', 'custom-name-note.md')
		expect(result?.sortSpecByPath).toEqual(expectedSortSpecForAdvancedFolderDateSortingMethods)
		expect(result?.sortSpecByWildcard).toBeUndefined()
	})
})

const errorsLogger = jest.fn();

const ERR_PREFIX = 'Sorting specification problem:'
const ERR_SUFFIX = '---encountered in sorting spec in file mock-folder/custom-name-note.md'
const ERR_SUFFIX_IN_LINE = (n: number) => `---encountered in line ${n} of sorting spec in file mock-folder/custom-name-note.md`
const ERR_LINE_TXT = (txt: string) => `Content of problematic line: "${txt}"`

const txtInputErrorDupTargetFolder: string = `
target-folder: AAA
:::: AAA
> Modified
`

const txtInputErrorMissingSpaceTargetFolderAttr: string = `
target-folder:AAA
:::: AAA
> Modified
`
const txtInputErrorEmptyValueOfTargetFolderAttr: string = `
target-folder:
:::: AAA
> Modified
`
// There is a trailing space character in the first line
const txtInputErrorSpaceAsValueOfTargetFolderAttr: string = `
TARGET-FOLDER: 
:::: AAA
> Modified
`
const txtInputErrorSpaceAsValueOfAscendingAttr: string = `
ORDER-ASC: 
`
const txtInputErrorInvalidValueOfDescendingAttr: string = `
/folders
 > definitely not correct
`
const txtInputErrorNoSpaceDescendingAttr: string = `
/:files Chapter ...
Order-DESC:MODIFIED
`
const txtInputErrorItemToHideWithNoValue: string = `
target-folder: AAA
--%
`
const txtInputErrorTooManyNumericSortSymbols: string = `
% Chapter\\R+ ... page\\d+ 
`

/* No longer applicable
const txtInputErrorNestedStandardObsidianSortAttr: string = `
target-folder: AAA
/ Some folder
 sorting: standard
`
*/

const txtInputErrorPriorityEmptyFilePattern: string = `
/!! /:
`

const txtInputErrorPriorityEmptyFolderPattern: string = `
/!!! /
`

const txtInputErrorPriorityEmptyPattern: string = `
/! %
`

const txtInputErrorUnsupportedOrderForByMetadata: string = `
< modified by-metadata:
`

const txtInputEmptySpec: string = ``
const txtInputOnlyCommentsSpec: string = `
// Some comment

// Another comment below empty line
`

describe('SortingSpecProcessor error detection and reporting', () => {
	let processor: SortingSpecProcessor;
	beforeEach(() => {
		processor = new SortingSpecProcessor(errorsLogger);
		errorsLogger.mockReset()
	});
	it('should recognize error: target folder name duplicated (edge case)', () => {
		const inputTxtArr: Array<string> = txtInputErrorDupTargetFolder.split('\n')
		const result = processor.parseSortSpecFromText(inputTxtArr, 'mock-folder', 'custom-name-note.md')
		expect(result).toBeNull()
		expect(errorsLogger).toHaveBeenCalledTimes(1)
		expect(errorsLogger).toHaveBeenCalledWith(`${ERR_PREFIX} 2:DuplicateSortSpecForSameFolder Duplicate sorting spec for folder AAA ${ERR_SUFFIX}`)
	})
	it('should recognize error: no space before target folder name ', () => {
		const inputTxtArr: Array<string> = txtInputErrorMissingSpaceTargetFolderAttr.split('\n')
		const result = processor.parseSortSpecFromText(inputTxtArr, 'mock-folder', 'custom-name-note.md')
		expect(result).toBeNull()
		expect(errorsLogger).toHaveBeenCalledTimes(2)
		expect(errorsLogger).toHaveBeenNthCalledWith(1, `${ERR_PREFIX} 6:NoSpaceBetweenAttributeAndValue Space required after attribute name "target-folder:" ${ERR_SUFFIX_IN_LINE(2)}`)
		expect(errorsLogger
		).toHaveBeenNthCalledWith(2, ERR_LINE_TXT('target-folder:AAA'))
	})
	it('should recognize error: no value for target folder attr (immediate endline)', () => {
		const inputTxtArr: Array<string> = txtInputErrorEmptyValueOfTargetFolderAttr.split('\n')
		const result = processor.parseSortSpecFromText(inputTxtArr, 'mock-folder', 'custom-name-note.md')
		expect(result).toBeNull()
		expect(errorsLogger).toHaveBeenCalledTimes(2)
		expect(errorsLogger).toHaveBeenNthCalledWith(1,
			`${ERR_PREFIX} 5:MissingAttributeValue Attribute "target-folder:" requires a value to follow ${ERR_SUFFIX_IN_LINE(2)}`)
		expect(errorsLogger).toHaveBeenNthCalledWith(2, ERR_LINE_TXT('target-folder:'))
	})
	it('should recognize error: no value for target folder attr (space only)', () => {
		const inputTxtArr: Array<string> = txtInputErrorSpaceAsValueOfTargetFolderAttr.split('\n')
		const result = processor.parseSortSpecFromText(inputTxtArr, 'mock-folder', 'custom-name-note.md')
		expect(result).toBeNull()
		expect(errorsLogger).toHaveBeenCalledTimes(2)
		expect(errorsLogger).toHaveBeenNthCalledWith(1,
			`${ERR_PREFIX} 5:MissingAttributeValue Invalid target folder specification: "TARGET-FOLDER:" requires a value to follow ${ERR_SUFFIX_IN_LINE(2)}`)
		expect(errorsLogger).toHaveBeenNthCalledWith(2, ERR_LINE_TXT('TARGET-FOLDER: '))
	})
	it('should recognize error: no value for ascending sorting attr (space only)', () => {
		const inputTxtArr: Array<string> = txtInputErrorSpaceAsValueOfAscendingAttr.split('\n')
		const result = processor.parseSortSpecFromText(inputTxtArr, 'mock-folder', 'custom-name-note.md')
		expect(result).toBeNull()
		expect(errorsLogger).toHaveBeenCalledTimes(2)
		expect(errorsLogger).toHaveBeenNthCalledWith(1,
			`${ERR_PREFIX} 5:MissingAttributeValue Invalid sorting order: "ORDER-ASC:" requires a value to follow ${ERR_SUFFIX_IN_LINE(2)}`)
		expect(errorsLogger).toHaveBeenNthCalledWith(2, ERR_LINE_TXT('ORDER-ASC: '))
	})
	it('should recognize error: invalid value for descending sorting attr (space only)', () => {
		const inputTxtArr: Array<string> = txtInputErrorInvalidValueOfDescendingAttr.split('\n')
		const result = processor.parseSortSpecFromText(inputTxtArr, 'mock-folder', 'custom-name-note.md')
		expect(result).toBeNull()
		expect(errorsLogger).toHaveBeenCalledTimes(2)
		expect(errorsLogger).toHaveBeenNthCalledWith(1,
			`${ERR_PREFIX} 7:InvalidAttributeValue Primary sorting order contains unrecognized text: >>> definitely not correct <<< ${ERR_SUFFIX_IN_LINE(3)}`)
		expect(errorsLogger).toHaveBeenNthCalledWith(2, ERR_LINE_TXT(' > definitely not correct'))
	})
	it('should recognize error: no space before value for descending sorting attr (space only)', () => {
		const inputTxtArr: Array<string> = txtInputErrorNoSpaceDescendingAttr.split('\n')
		const result = processor.parseSortSpecFromText(inputTxtArr, 'mock-folder', 'custom-name-note.md')
		expect(result).toBeNull()
		expect(errorsLogger).toHaveBeenCalledTimes(2)
		expect(errorsLogger).toHaveBeenNthCalledWith(1,
			`${ERR_PREFIX} 6:NoSpaceBetweenAttributeAndValue Space required after attribute name "Order-DESC:" ${ERR_SUFFIX_IN_LINE(3)}`)
		expect(errorsLogger).toHaveBeenNthCalledWith(2, ERR_LINE_TXT('Order-DESC:MODIFIED'))
	})
	it('should recognize error: item to hide requires exact name with ext', () => {
		const inputTxtArr: Array<string> = txtInputErrorItemToHideWithNoValue.split('\n')
		const result = processor.parseSortSpecFromText(inputTxtArr, 'mock-folder', 'custom-name-note.md')
		expect(result).toBeNull()
		expect(errorsLogger).toHaveBeenCalledTimes(2)
		expect(errorsLogger).toHaveBeenNthCalledWith(1,
			`${ERR_PREFIX} 11:ItemToHideExactNameWithExtRequired Exact name with ext of file or folders to hide is required ${ERR_SUFFIX_IN_LINE(3)}`)
		expect(errorsLogger).toHaveBeenNthCalledWith(2, ERR_LINE_TXT('--%'))
	})
	it('should recognize error: too many numeric sorting indicators in a line', () => {
		const inputTxtArr: Array<string> = txtInputErrorTooManyNumericSortSymbols.split('\n')
		const result = processor.parseSortSpecFromText(inputTxtArr, 'mock-folder', 'custom-name-note.md')
		expect(result).toBeNull()
		expect(errorsLogger).toHaveBeenCalledTimes(2)
		expect(errorsLogger).toHaveBeenNthCalledWith(1,
			`${ERR_PREFIX} 9:TooManySortingSymbols Maximum one sorting symbol allowed per line ${ERR_SUFFIX_IN_LINE(2)}`)
		expect(errorsLogger).toHaveBeenNthCalledWith(2, ERR_LINE_TXT('% Chapter\\R+ ... page\\d+ '))
	})
	/* Problem no longer applicable
	it('should recognize error: nested standard obsidian sorting attribute', () => {
		const inputTxtArr: Array<string> = txtInputErrorNestedStandardObsidianSortAttr.split('\n')
		const result = processor.parseSortSpecFromText(inputTxtArr, 'mock-folder', 'custom-name-note.md')
		expect(result).toBeNull()
		expect(errorsLogger).toHaveBeenCalledTimes(2)
		expect(errorsLogger).toHaveBeenNthCalledWith(1,
			`${ERR_PREFIX} 14:StandardObsidianSortAllowedOnlyAtFolderLevel The standard Obsidian sort order is only allowed at a folder level (not nested syntax) ${ERR_SUFFIX_IN_LINE(4)}`)
		expect(errorsLogger).toHaveBeenNthCalledWith(2, ERR_LINE_TXT(' sorting: standard'))
	})
	 */
	it('should recognize error: priority indicator alone', () => {
		const inputTxtArr: Array<string> = `
		/!
		`.replace(/\t/gi, '').split('\n')
		const result = processor.parseSortSpecFromText(inputTxtArr, 'mock-folder', 'custom-name-note.md')
		expect(result).toBeNull()
		expect(errorsLogger).toHaveBeenCalledTimes(2)
		expect(errorsLogger).toHaveBeenNthCalledWith(1,
			`${ERR_PREFIX} 15:PriorityNotAllowedOnOutsidersGroup Priority is not allowed for sorting group with empty match-pattern ${ERR_SUFFIX_IN_LINE(2)}`)
		expect(errorsLogger).toHaveBeenNthCalledWith(2, ERR_LINE_TXT('/!'))
	})
	it('should recognize error: multiple priority indicators alone', () => {
		const inputTxtArr: Array<string> = `
		/! /!! /!!!
		`.replace(/\t/gi, '').split('\n')
		const result = processor.parseSortSpecFromText(inputTxtArr, 'mock-folder', 'custom-name-note.md')
		expect(result).toBeNull()
		expect(errorsLogger).toHaveBeenCalledTimes(2)
		expect(errorsLogger).toHaveBeenNthCalledWith(1,
			`${ERR_PREFIX} 16:TooManyPriorityPrefixes Only one priority prefix allowed on sorting group ${ERR_SUFFIX_IN_LINE(2)}`)
		expect(errorsLogger).toHaveBeenNthCalledWith(2, ERR_LINE_TXT('/! /!! /!!!'))
	})
	it('should recognize error: multiple priority indicators', () => {
		const inputTxtArr: Array<string> = `
		/!!! /!!! Abc\.d+ ...
		`.replace(/\t/gi, '').split('\n')
		const result = processor.parseSortSpecFromText(inputTxtArr, 'mock-folder', 'custom-name-note.md')
		expect(result).toBeNull()
		expect(errorsLogger).toHaveBeenCalledTimes(2)
		expect(errorsLogger).toHaveBeenNthCalledWith(1,
			`${ERR_PREFIX} 16:TooManyPriorityPrefixes Only one priority prefix allowed on sorting group ${ERR_SUFFIX_IN_LINE(2)}`)
		expect(errorsLogger).toHaveBeenNthCalledWith(2, ERR_LINE_TXT('/!!! /!!! Abc\.d+ ...'))
	})
	it('should recognize error: priority indicator with empty file pattern', () => {
		const inputTxtArr: Array<string> = txtInputErrorPriorityEmptyFilePattern.split('\n')
		const result = processor.parseSortSpecFromText(inputTxtArr, 'mock-folder', 'custom-name-note.md')
		expect(result).toBeNull()
		expect(errorsLogger).toHaveBeenCalledTimes(2)
		expect(errorsLogger).toHaveBeenNthCalledWith(1,
			`${ERR_PREFIX} 15:PriorityNotAllowedOnOutsidersGroup Priority is not allowed for sorting group with empty match-pattern ${ERR_SUFFIX_IN_LINE(2)}`)
		expect(errorsLogger).toHaveBeenNthCalledWith(2, ERR_LINE_TXT('/!! /:'))
	})
	it('should recognize error: priority indicator with empty folder pattern', () => {
		const inputTxtArr: Array<string> = txtInputErrorPriorityEmptyFolderPattern.split('\n')
		const result = processor.parseSortSpecFromText(inputTxtArr, 'mock-folder', 'custom-name-note.md')
		expect(result).toBeNull()
		expect(errorsLogger).toHaveBeenCalledTimes(2)
		expect(errorsLogger).toHaveBeenNthCalledWith(1,
			`${ERR_PREFIX} 15:PriorityNotAllowedOnOutsidersGroup Priority is not allowed for sorting group with empty match-pattern ${ERR_SUFFIX_IN_LINE(2)}`)
		expect(errorsLogger).toHaveBeenNthCalledWith(2, ERR_LINE_TXT('/!!! /'))
	})
	it('should recognize error: priority indicator with empty pattern', () => {
		const inputTxtArr: Array<string> = txtInputErrorPriorityEmptyPattern.split('\n')
		const result = processor.parseSortSpecFromText(inputTxtArr, 'mock-folder', 'custom-name-note.md')
		expect(result).toBeNull()
		expect(errorsLogger).toHaveBeenCalledTimes(2)
		expect(errorsLogger).toHaveBeenNthCalledWith(1,
			`${ERR_PREFIX} 15:PriorityNotAllowedOnOutsidersGroup Priority is not allowed for sorting group with empty match-pattern ${ERR_SUFFIX_IN_LINE(2)}`)
		expect(errorsLogger).toHaveBeenNthCalledWith(2, ERR_LINE_TXT('/! %'))
	})
	it('should recognize error of combining: sorting order on first group', () => {
		const inputTxtArr: Array<string> = `
		/+ Abc
		 > modified
		/+ /:files def
		`.replace(/\t/gi, '').split('\n')
		const result = processor.parseSortSpecFromText(inputTxtArr, 'mock-folder', 'custom-name-note.md')
		expect(result).toBeNull()
		expect(errorsLogger).toHaveBeenCalledTimes(1)
		expect(errorsLogger).toHaveBeenNthCalledWith(1,
			`${ERR_PREFIX} 20:OnlyLastCombinedGroupCanSpecifyOrder Predecessor group of combined group cannot contain order specification. Put it at the last of group in combined groups ${ERR_SUFFIX}`)
	})
	it('should recognize error of combining: sorting order not on last group', () => {
		const inputTxtArr: Array<string> = `
		/+ Abc
		/+ ...Def
		/+ Ghi...
		 > modified
		/+ /:files def
		`.replace(/\t/gi, '').split('\n')
		const result = processor.parseSortSpecFromText(inputTxtArr, 'mock-folder', 'custom-name-note.md')
		expect(result).toBeNull()
		expect(errorsLogger).toHaveBeenCalledTimes(1)
		expect(errorsLogger).toHaveBeenNthCalledWith(1,
			`${ERR_PREFIX} 20:OnlyLastCombinedGroupCanSpecifyOrder Predecessor group of combined group cannot contain order specification. Put it at the last of group in combined groups ${ERR_SUFFIX}`)
	})
	it('should recognize error of combining: combining not allowed for outsiders group', () => {
		const inputTxtArr: Array<string> = `
		/+ %
		`.replace(/\t/gi, '').split('\n')
		const result = processor.parseSortSpecFromText(inputTxtArr, 'mock-folder', 'custom-name-note.md')
		expect(result).toBeNull()
		expect(errorsLogger).toHaveBeenCalledTimes(2)
		expect(errorsLogger).toHaveBeenNthCalledWith(1,
			`${ERR_PREFIX} 17:CombiningNotAllowedOnOutsidersGroup Combining is not allowed for sorting group with empty match-pattern ${ERR_SUFFIX_IN_LINE(2)}`)
		expect(errorsLogger).toHaveBeenNthCalledWith(2, ERR_LINE_TXT('/+ %'))
	})
	it('should recognize error of combining: combining not allowed for outsiders priority group', () => {
		const inputTxtArr: Array<string> = `
		/+ /! /
		`.replace(/\t/gi, '').split('\n')
		const result = processor.parseSortSpecFromText(inputTxtArr, 'mock-folder', 'custom-name-note.md')
		expect(result).toBeNull()
		expect(errorsLogger).toHaveBeenCalledTimes(2)
		expect(errorsLogger).toHaveBeenNthCalledWith(1,
			`${ERR_PREFIX} 15:PriorityNotAllowedOnOutsidersGroup Priority is not allowed for sorting group with empty match-pattern ${ERR_SUFFIX_IN_LINE(2)}`)
		expect(errorsLogger).toHaveBeenNthCalledWith(2, ERR_LINE_TXT('/+ /! /'))
	})
	it('should recognize error of combining: multiple combine operators', () => {
		const inputTxtArr: Array<string> = `
		/+ /! /+ /: Something
		`.replace(/\t/gi, '').split('\n')
		const result = processor.parseSortSpecFromText(inputTxtArr, 'mock-folder', 'custom-name-note.md')
		expect(result).toBeNull()
		expect(errorsLogger).toHaveBeenCalledTimes(2)
		expect(errorsLogger).toHaveBeenNthCalledWith(1,
			`${ERR_PREFIX} 18:TooManyCombinePrefixes Only one combining prefix allowed on sorting group ${ERR_SUFFIX_IN_LINE(2)}`)
		expect(errorsLogger).toHaveBeenNthCalledWith(2, ERR_LINE_TXT('/+ /! /+ /: Something'))
	})
	it('should recognize error: too many sorting group type prefixes', () => {
		const inputTxtArr: Array<string> = `
		/folders /:files Hello
		`.replace(/\t/gi, '').split('\n')
		const result = processor.parseSortSpecFromText(inputTxtArr, 'mock-folder', 'custom-name-note.md')
		expect(result).toBeNull()
		expect(errorsLogger).toHaveBeenCalledTimes(2)
		expect(errorsLogger).toHaveBeenNthCalledWith(1,
			`${ERR_PREFIX} 21:TooManyGroupTypePrefixes Only one sorting group type prefix allowed on sorting group ${ERR_SUFFIX_IN_LINE(2)}`)
		expect(errorsLogger).toHaveBeenNthCalledWith(2, ERR_LINE_TXT('/folders /:files Hello'))
	})
	it('should recognize error: priority prefix after sorting group type prefixe', () => {
		const inputTxtArr: Array<string> = `
		/folders /+ /! Hello
		`.replace(/\t/gi, '').split('\n')
		const result = processor.parseSortSpecFromText(inputTxtArr, 'mock-folder', 'custom-name-note.md')
		expect(result).toBeNull()
		expect(errorsLogger).toHaveBeenCalledTimes(2)
		expect(errorsLogger).toHaveBeenNthCalledWith(1,
			`${ERR_PREFIX} 22:PriorityPrefixAfterGroupTypePrefix Priority prefix must be used before sorting group type indicator ${ERR_SUFFIX_IN_LINE(2)}`)
		expect(errorsLogger).toHaveBeenNthCalledWith(2, ERR_LINE_TXT('/folders /+ /! Hello'))
	})
	it('should recognize error: combine prefix after sorting group type prefix', () => {
		const inputTxtArr: Array<string> = `
		/folders /+ Hello
		`.replace(/\t/gi, '').split('\n')
		const result = processor.parseSortSpecFromText(inputTxtArr, 'mock-folder', 'custom-name-note.md')
		expect(result).toBeNull()
		expect(errorsLogger).toHaveBeenCalledTimes(2)
		expect(errorsLogger).toHaveBeenNthCalledWith(1,
			`${ERR_PREFIX} 23:CombinePrefixAfterGroupTypePrefix Combining prefix must be used before sorting group type indicator ${ERR_SUFFIX_IN_LINE(2)}`)
		expect(errorsLogger).toHaveBeenNthCalledWith(2, ERR_LINE_TXT('/folders /+ Hello'))
	})
	it('should recognize empty spec', () => {
		const inputTxtArr: Array<string> = txtInputEmptySpec.split('\n')
		const result = processor.parseSortSpecFromText(inputTxtArr, 'mock-folder', 'custom-name-note.md')
		expect(result).toBeNull()
		expect(errorsLogger).toHaveBeenCalledTimes(0)
	})
	it.each([
		'% \\.d+...',
		'% ...\\d+',
		'% Chapter\\R+... page',
		'% Section ...\\-r+page'
	])('should recognize error: numeric sorting symbol adjacent to wildcard in >%s<', (s: string) => {
		const inputTxtArr: Array<string> = s.split('\n')
		const result = processor.parseSortSpecFromText(inputTxtArr, 'mock-folder', 'custom-name-note.md')
		expect(result).toBeNull()
		expect(errorsLogger).toHaveBeenCalledTimes(2)
		expect(errorsLogger).toHaveBeenNthCalledWith(1,
			`${ERR_PREFIX} 10:SortingSymbolAdjacentToWildcard Sorting symbol must not be directly adjacent to a wildcard because of potential performance problem. An additional explicit separator helps in such case. ${ERR_SUFFIX_IN_LINE(1)}`)
		expect(errorsLogger).toHaveBeenNthCalledWith(2, ERR_LINE_TXT(s))
	})
	it.each([
		'% \\.d+\\d...',
		'% ...[0-9]\\d+',
		'% Chapter\\R+\\d... page',
		'% Section ...[0-9]\\-r+page'
	])('should not recognize adjacency error in >%s<', (s: string) => {
		const inputTxtArr: Array<string> = s.split('\n')
		const result = processor.parseSortSpecFromText(inputTxtArr, 'mock-folder', 'custom-name-note.md')
		expect(result).not.toBeNull()
		expect(errorsLogger).not.toHaveBeenCalled()
	})
	it('should recognize empty regexp of target-folder:', () => {
		const inputTxtArr: Array<string> = `
		target-folder: regexp:  
		`.replace(/\t/gi, '').split('\n')
		const result = processor.parseSortSpecFromText(inputTxtArr, 'mock-folder', 'custom-name-note.md')
		expect(result).toBeNull()
		expect(errorsLogger).toHaveBeenCalledTimes(1)
		expect(errorsLogger).toHaveBeenNthCalledWith(1,
			`${ERR_PREFIX} 27:InvalidOrEmptyFolderMatchingRegexp Invalid or empty folder regexp expression <> ${ERR_SUFFIX}`)
	})
	it('should recognize error in regexp of target-folder:', () => {
		const inputTxtArr: Array<string> = `
		target-folder: regexp: bla (
		`.replace(/\t/gi, '').split('\n')
		const result = processor.parseSortSpecFromText(inputTxtArr, 'mock-folder', 'custom-name-note.md')
		expect(result).toBeNull()
		expect(errorsLogger).toHaveBeenCalledTimes(1)
		expect(errorsLogger).toHaveBeenNthCalledWith(1,
			`${ERR_PREFIX} 27:InvalidOrEmptyFolderMatchingRegexp Invalid or empty folder regexp expression <bla (> ${ERR_SUFFIX}`)
	})
	it('should recognize empty name in target-folder: name:', () => {
		const inputTxtArr: Array<string> = `
		target-folder: name:      
		`.replace(/\t/gi, '').split('\n')
		const result = processor.parseSortSpecFromText(inputTxtArr, 'mock-folder', 'custom-name-note.md')
		expect(result).toBeNull()
		expect(errorsLogger).toHaveBeenCalledTimes(1)
		expect(errorsLogger).toHaveBeenNthCalledWith(1,
			`${ERR_PREFIX} 26:EmptyFolderNameToMatch Empty 'target-folder: name:' value ${ERR_SUFFIX}`)
	})
	it('should recognize duplicate name in target-folder: name:', () => {
		const inputTxtArr: Array<string> = `
		target-folder: name: 123
		target-folder: name: xyz
		target-folder: name: 123
		`.replace(/\t/gi, '').split('\n')
		const result = processor.parseSortSpecFromText(inputTxtArr, 'mock-folder', 'custom-name-note.md')
		expect(result).toBeNull()
		expect(errorsLogger).toHaveBeenCalledTimes(1)
		expect(errorsLogger).toHaveBeenNthCalledWith(1,
			`${ERR_PREFIX} 25:DuplicateByNameSortSpecForFolder Duplicate 'target-folder: name:' definition for the same name <123> ${ERR_SUFFIX}`)
	})
	it('should recognize unsupported order for by-metadata: (regular orders)', () => {
		const inputTxtArr: Array<string> = `
		< modified by-metadata:
		`.replace(/\t/gi, '').split('\n')
		const result = processor.parseSortSpecFromText(inputTxtArr, 'mock-folder', 'custom-name-note.md')
		expect(result).toBeNull()
		expect(errorsLogger).toHaveBeenCalledTimes(2)
		expect(errorsLogger).toHaveBeenNthCalledWith(1,
			`${ERR_PREFIX} 7:InvalidAttributeValue Sorting by metadata requires one of alphabetical orders ${ERR_SUFFIX_IN_LINE(2)}`)
		expect(errorsLogger).toHaveBeenNthCalledWith(2, ERR_LINE_TXT('< modified by-metadata:'))
	})
	it('should recognize unsupported order for by-metadata: (ui selected order)', () => {
		const inputTxtArr: Array<string> = `
		< ui selected by-metadata:
		`.replace(/\t/gi, '').split('\n')
		const result = processor.parseSortSpecFromText(inputTxtArr, 'mock-folder', 'custom-name-note.md')
		expect(result).toBeNull()
		expect(errorsLogger).toHaveBeenCalledTimes(2)
		expect(errorsLogger).toHaveBeenNthCalledWith(1,
			`${ERR_PREFIX} 7:InvalidAttributeValue Sorting by metadata requires one of alphabetical orders ${ERR_SUFFIX_IN_LINE(2)}`)
		expect(errorsLogger).toHaveBeenNthCalledWith(2, ERR_LINE_TXT('< ui selected by-metadata:'))
	})
	it('should reject superfluous unrecognized text case A', () => {
		const inputTxtArr: Array<string> = `
		sorting: standard, sorting: ui-selected
		`.replace(/\t/gi, '').split('\n')
		const result = processor.parseSortSpecFromText(inputTxtArr, 'mock-folder', 'custom-name-note.md')
		expect(result).toBeNull()
		expect(errorsLogger).toHaveBeenCalledTimes(2)
		expect(errorsLogger).toHaveBeenNthCalledWith(1,
			`${ERR_PREFIX} 7:InvalidAttributeValue Secondary sorting order contains unrecognized text: >>> ui-selected <<< ${ERR_SUFFIX_IN_LINE(2)}`)
		expect(errorsLogger).toHaveBeenNthCalledWith(2, ERR_LINE_TXT('sorting: standard, sorting: ui-selected'))
	})
	it('should reject "sorting" as postfix (comment ignored)', () => {
		const inputTxtArr: Array<string> = `
		sorting: a-z, a-z sorting  // <- reject postfix notation
		`.replace(/\t/gi, '').split('\n')
		const result = processor.parseSortSpecFromText(inputTxtArr, 'mock-folder', 'custom-name-note.md')
		expect(result).toBeNull()
		expect(errorsLogger).toHaveBeenCalledTimes(2)
		expect(errorsLogger).toHaveBeenNthCalledWith(1,
			`${ERR_PREFIX} 7:InvalidAttributeValue Secondary sorting order contains unrecognized text: >>> sorting <<< ${ERR_SUFFIX_IN_LINE(2)}`)
		expect(errorsLogger).toHaveBeenNthCalledWith(2, ERR_LINE_TXT('sorting: a-z, a-z sorting  // <- reject postfix notation'))
	})
	it('should reject "order-desc:" as postfix (colon is not needed)', () => {
		const inputTxtArr: Array<string> = `
		order-desc: true a-z order-desc: by-metadata:
		`.replace(/\t/gi, '').split('\n')
		const result = processor.parseSortSpecFromText(inputTxtArr, 'mock-folder', 'custom-name-note.md')
		expect(result).toBeNull()
		expect(errorsLogger).toHaveBeenCalledTimes(2)
		expect(errorsLogger).toHaveBeenNthCalledWith(1,
			`${ERR_PREFIX} 7:InvalidAttributeValue Primary sorting order contains unrecognized text: >>> : by-metadata: <<< ${ERR_SUFFIX_IN_LINE(2)}`)
		expect(errorsLogger).toHaveBeenNthCalledWith(2, ERR_LINE_TXT('order-desc: true a-z order-desc: by-metadata:'))
	})
	it('should reject "order-asc:" as postfix (colon is not needed)', () => {
		const inputTxtArr: Array<string> = `
		order-desc: modified, a-z order-asc:
		`.replace(/\t/gi, '').split('\n')
		const result = processor.parseSortSpecFromText(inputTxtArr, 'mock-folder', 'custom-name-note.md')
		expect(result).toBeNull()
		expect(errorsLogger).toHaveBeenCalledTimes(2)
		expect(errorsLogger).toHaveBeenNthCalledWith(1,
			`${ERR_PREFIX} 7:InvalidAttributeValue Secondary sorting order contains unrecognized text: >>> : <<< ${ERR_SUFFIX_IN_LINE(2)}`)
		expect(errorsLogger).toHaveBeenNthCalledWith(2, ERR_LINE_TXT('order-desc: modified, a-z order-asc:'))
	})
	it('should reject "order-asc:" as postfix (colon is not needed) - comment is involved', () => {
		const inputTxtArr: Array<string> = `
		order-desc: modified, a-z order-asc:   // Comment intentionally here, some spaces, some comma
		`.replace(/\t/gi, '').split('\n')
		const result = processor.parseSortSpecFromText(inputTxtArr, 'mock-folder', 'custom-name-note.md')
		expect(result).toBeNull()
		expect(errorsLogger).toHaveBeenCalledTimes(2)
		expect(errorsLogger).toHaveBeenNthCalledWith(1,
			`${ERR_PREFIX} 7:InvalidAttributeValue Secondary sorting order contains unrecognized text: >>> : <<< ${ERR_SUFFIX_IN_LINE(2)}`)
		expect(errorsLogger).toHaveBeenNthCalledWith(2, ERR_LINE_TXT('order-desc: modified, a-z order-asc:   // Comment intentionally here, some spaces, some comma'))
	})
	it('should reject inconsistent prefix and postfix orders', () => {
		const inputTxtArr: Array<string> = `
		sorting: standard, order-asc: modified desc by-metadata: xyz // <-- and it is checked earlier than the by-metadata incompatible order
		`.replace(/\t/gi, '').split('\n')
		const result = processor.parseSortSpecFromText(inputTxtArr, 'mock-folder', 'custom-name-note.md')
		expect(result).toBeNull()
		expect(errorsLogger).toHaveBeenCalledTimes(2)
		expect(errorsLogger).toHaveBeenNthCalledWith(1,
			`${ERR_PREFIX} 7:InvalidAttributeValue Secondary sorting direction order-asc: and desc are contradicting ${ERR_SUFFIX_IN_LINE(2)}`)
		expect(errorsLogger).toHaveBeenNthCalledWith(2, ERR_LINE_TXT('sorting: standard, order-asc: modified desc by-metadata: xyz // <-- and it is checked earlier than the by-metadata incompatible order'))
	})
})

const txtInputTargetFolderCCC: string = `
target-folder: CCC
`

describe('SortingSpecProcessor advanced error detection', () => {
	it('should retain state of duplicates detection in the instance', () => {
		let processor: SortingSpecProcessor = new SortingSpecProcessor(errorsLogger);
		errorsLogger.mockReset()
		const inputTxtArr: Array<string> = txtInputTargetFolderCCC.split('\n')
		const result1 = processor.parseSortSpecFromText(inputTxtArr, 'another-mock-folder', 'sortspec.md')
		const result2 = processor.parseSortSpecFromText(inputTxtArr, 'mock-folder', 'custom-name-note.md')
		expect(result1).not.toBeNull()
		expect(result2).toBeNull()
		expect(errorsLogger).toHaveBeenCalledTimes(1)
		expect(errorsLogger).toHaveBeenCalledWith(`${ERR_PREFIX} 2:DuplicateSortSpecForSameFolder Duplicate sorting spec for folder CCC ${ERR_SUFFIX}`)
	})
})

describe('convertPlainStringSortingGroupSpecToArraySpec', () => {
	let processor: SortingSpecProcessor;
	beforeEach(() => {
		processor = new SortingSpecProcessor();
	});
	it('should recognize infix', () => {
		const s = 'Advanced adv...ed, etc. and so on'
		expect(processor.convertPlainStringSortingGroupSpecToArraySpec(s)).toEqual([
			'Advanced adv', '...', 'ed, etc. and so on'
		])
	})
	it('should recognize suffix', () => {
		const s = 'Advanced... '
		expect(processor.convertPlainStringSortingGroupSpecToArraySpec(s)).toEqual([
			'Advanced', '...'
		])
	})
	it('should recognize prefix', () => {
		const s = ' ...tion. !!!'
		expect(processor.convertPlainStringSortingGroupSpecToArraySpec(s)).toEqual([
			'...', 'tion. !!!'
		])
	})
	it('should recognize four dots escaper - variant 0', () => {
		const s = './...'
		expect(processor.convertPlainStringSortingGroupSpecToArraySpec(s)).toEqual([
			'.', '...'
		])
	})
	it('should recognize four dots escaper - variant 1', () => {
		const s = '../...'
		expect(processor.convertPlainStringSortingGroupSpecToArraySpec(s)).toEqual([
			'..', '...'
		])
	})
	it('should recognize four dots escaper - variant 2', () => {
		const s = './...Some'
		expect(processor.convertPlainStringSortingGroupSpecToArraySpec(s)).toEqual([
			'.', '...', 'Some'
		])
	})
	it('should recognize four dots escaper - variant 3', () => {
		const s = 'Some./...'
		expect(processor.convertPlainStringSortingGroupSpecToArraySpec(s)).toEqual([
			'Some.','...'
		])
	})
	it('should recognize four dots escaper - variant 3a', () => {
		const s = 'Some./.....'
		expect(processor.convertPlainStringSortingGroupSpecToArraySpec(s)).toEqual([
			'Some./..','...'
		])
	})
	it('should recognize four dots escaper - variant 3b', () => {
		const s = 'Some./.....X'
		expect(processor.convertPlainStringSortingGroupSpecToArraySpec(s)).toEqual([
			'Some.','...', '..X'
		])
	})
	it('should recognize four dots escaper - variant 4', () => {
		const s = 'Some./...Some'
		expect(processor.convertPlainStringSortingGroupSpecToArraySpec(s)).toEqual([
			'Some.','...', 'Some'
		])
	})
	it('should recognize four dots escaper - tricky variant 4', () => {
		const s = 'Some./... haha ...Some'
		expect(processor.convertPlainStringSortingGroupSpecToArraySpec(s)).toEqual([
			'Some.','...', ' haha ...Some'
		])
	})
	it('should recognize four dots escaper - tricky variant 5', () => {
		const s = 'S.../..'
		expect(processor.convertPlainStringSortingGroupSpecToArraySpec(s)).toEqual([
			'S','...', '/..'
		])
	})
	it('should NOT recognize four dots escaper - tricky variant 1', () => {
		const s = 'Some... haha ./...Some'
		expect(processor.convertPlainStringSortingGroupSpecToArraySpec(s)).toEqual([
			'Some','...', ' haha ./...Some'
		])
	})
	it('should NOT recognize four dots escaper - tricky variant 2', () => {
		const s = 'Some... haha .../...Some'
		expect(processor.convertPlainStringSortingGroupSpecToArraySpec(s)).toEqual([
			'Some', '...', ' haha .../...Some'
		])
	})
	it('should NOT recognize four dots escaper - tricky variant 3', () => {
		const s = '.../...'
		expect(processor.convertPlainStringSortingGroupSpecToArraySpec(s)).toEqual([
			'...', '/...'
		])
	})
	it('should recognize some edge case', () => {
		const s = 'Edge...... ... ..... ... eee?'
		expect(processor.convertPlainStringSortingGroupSpecToArraySpec(s)).toEqual([
			'Edge', '...', '... ... ..... ... eee?'
		])
	})
	it('should recognize some other edge case', () => {
		const s = 'Edge... ... ... ..... ... eee?'
		expect(processor.convertPlainStringSortingGroupSpecToArraySpec(s)).toEqual([
			'Edge', '...', ' ... ... ..... ... eee?'
		])
	})
	it('should recognize another edge case', () => {
		const s = '...Edge ... ... ... ..... ... eee? ...'
		expect(processor.convertPlainStringSortingGroupSpecToArraySpec(s)).toEqual([
			'...', 'Edge ... ... ... ..... ... eee? ...'
		])
	})
	it('should recognize yet another edge case', () => {
		const s = '. .. ... ...'
		const result = processor.convertPlainStringSortingGroupSpecToArraySpec(s)
		expect(result).toEqual([
			'. .. ... ', '...' // Edge case -> splitting here is neutral, syntax error should be raised later on
		])
	})
	it('should recognize tricky edge case', () => {
		const s = '... ...'
		const result = processor.convertPlainStringSortingGroupSpecToArraySpec(s)
		expect(result).toEqual([
			'...', ' ...' // Edge case -> splitting here is neutral, syntax error should be raised later on
		])
	})
	it('should recognize a variant of tricky edge case', () => {
		const s = '......'
		const result = processor.convertPlainStringSortingGroupSpecToArraySpec(s)
		expect(result).toEqual([
			'...', '...' // Edge case -> splitting here is neutral, syntax error should be raised later on
		])
	})
	it('edge case behavior', () => {
		const s = '    ...... ..........    '
		const result = processor.convertPlainStringSortingGroupSpecToArraySpec(s)
		expect(result).toEqual([
			'...', '... ..........' // Edge case -> splitting here is neutral, syntax error should be raised later on
		])
	})
	it('intentional edge case parsing', () => {
		const s = ' Abc......def..........ghi '
		const result = processor.convertPlainStringSortingGroupSpecToArraySpec(s)
		expect(result).toEqual([
			'Abc', '...', '...def..........ghi' // Edge case -> splitting here is neutral, syntax error should be raised later on
		])
	})
	it.each([
		' ... ',
		'... ',
		' ...'
	])('should not split >%s< and only trim', (s: string) => {
		const result = processor.convertPlainStringSortingGroupSpecToArraySpec(s)
		expect(result).toEqual([s.trim()])
	})
})

describe('escapeRegexUnsafeCharacters', () => {
	it.each([
		['^', '\\^'],
		['...', '\\.\\.\\.'],
		[' \\ ', ' \\\\ '],
		['^$.-+[]{}()|\\*?=!', '\\^\\$\\.\\-\\+\\[\\]\\{\\}\\(\\)\\|\\\\\\*\\?\\=\\!'],
		['^Chapter \\.d+ -', '\\^Chapter \\\\\\.d\\+ \\-']
	])('should correctly escape >%s< to >%s<', (s: string, ss: string) => {
		// const UnsafeRegexChars: string = '^$.-+[]{}()|\\*?=!';
		const result = escapeRegexUnsafeCharacters(s)
		expect(result).toBe(ss);
	})
})

describe('detectSortingSymbols', () => {
	it.each([
		['', false],
		['d+', false],
		['\\d +', false],
		['\\ d +', false],
		['\\D+', true], [' \\D+ ', true],
		['\\.D+', true], [' \\.D+ ', true],
		['\\-D+', true], [' \\-D+ ', true],
		['\\r+', true], [' \\r+ ', true],
		['\\.r+', true], [' \\.r+ ', true],
		['\\-r+', true], [' \\-r+ ', true],
		['\\d+abcd\\d+efgh', true],
		['\\d+\\.D+\\-d+\\R+\\.r+\\-R+ \\d+', true]
	])('should correctly detect in >%s< (%s) sorting regex symbols', (s: string, b: boolean) => {
		const result = detectSortingSymbols(s)
		expect(result).toBe(b)
	})
})

describe('hasMoreThanOneSortingSymbol', () => {
	it.each([
		['', false],
		[' d+', false],
		['\\d +', false],
		['\\ d +', false],
		[' \\D+', false], [' \\D+ \\R+ ', true],
		[' \\.D+', false], ['\\.D+ \\.R+', true],
		[' \\-D+ ', false], [' \\-D+\\-R+', true],
		['\\r+', false], [' \\r+ \\D+ ', true],
		['\\.r+', false], ['ab\\.r+de\\.D+fg', true],
		['\\-r+', false], ['--\\-r+--\\-D+++', true],
		['\\d+abcd\\d+efgh', true],
		['\\R+abcd\\.R+efgh', true],
		['\\d+\\.D+\\-d+\\R+\\.r+\\-R+ \\d+', true]
	])('should correctly detect in >%s< (%s) sorting regex symbols', (s: string, b: boolean) => {
		const result = hasMoreThanOneSortingSymbol(s)
		expect(result).toBe(b)
	})
})

describe('extractSortingSymbol', () => {
	it.each([
		['', null],
		['d+', null],
		[' \\d +', null],
		[' [0-9]', null],
		['\\ d +', null],
		[' \\d+', '\\d+'],
		['--\\.D+\\d+', '\\.D+'],
		['wdwqwqe\\d+\\.D+\\-d+\\R+\\.r+\\-R+ \\d+', '\\d+']
	])('should correctly extract from >%s< the numeric sorting symbol (%s)', (s: string, ss: string) => {
		const result = extractSortingSymbol(s)
		expect(result).toBe(ss)
	})
})

describe('convertPlainStringWithNumericSortingSymbolToRegex', () => {
	it.each([
		    // Advanced numeric symbols
		[' \\d+ ', /  *(\d+) /i],
		['Chapter \\D+:', /Chapter  *(\d+):/i],
		['Section \\.D+ of', /Section  *(\d+(?:\.\d+)*) of/i],
		['Part\\-D+:', /Part *(\d+(?:-\d+)*):/i],
		['Lorem ipsum\\r+:', /Lorem ipsum *([MDCLXVI]+):/i],
		['\\.r+', / *([MDCLXVI]+(?:\.[MDCLXVI]+)*)/i],
		['\\-r+:Lorem', / *([MDCLXVI]+(?:-[MDCLXVI]+)*):Lorem/i],
			// Simple regex
		['\\d-\\[0-9];-)', /\d\-[0-9];\-\)/i],
		['[0-9]\\d[0-9]', /\[0\-9\]\d\[0\-9\]/i],
		['\\[0-9]', /[0-9]/i],
		['[0-9] \\d', /\[0\-9\] \d/i],
		['  \\dd  ', /  \dd  /i],
		['  \\d\\d   \\[0-9]  ', /  \d\d   [0-9]  /i],
		['  \\d 123 \\[0-9]  ', /  \d 123 [0-9]  /i],
			// Advanced numeric symbols in connection with simple regex
		['\\dLorem ipsum\\r+:', /\dLorem ipsum *([MDCLXVI]+):/i],
		['W\\dLorem ipsum\\r+:', /W\dLorem ipsum *([MDCLXVI]+):/i],
		['Lorem \\d\\r+\\dipsum:', /Lorem \d *([MDCLXVI]+)\dipsum:/i],
		['Lorem \\d\\D+\\dipsum:', /Lorem \d *(\d+)\dipsum:/i],
			// Edge case to act as spec - actually the three dots ... should never reach conversion to regex
		['% \\.d+\\d...', /%  *(\d+(?:\.\d+)*)\d\.\.\./i],
		['% ...[0-9]\\d+', /% \.\.\.\[0\-9\] *(\d+)/i],
		['% Chapter\\R+\\d... page', /% Chapter *([MDCLXVI]+)\d\.\.\. page/i],
		['% Section ...[0-9]\\-r+page', /% Section \.\.\.\[0\-9\] *([MDCLXVI]+(?:-[MDCLXVI]+)*)page/i],
		    // Edge and error cases, behavior covered by tests to act as specification of the engine here
		    //   even if at run-time the error checking prevents some such expressions
		['abc\\d+efg\\d+hij', /abc *(\d+)efg/i], // Double advanced numerical sorting symbol, error case
		['--\\.D+\\d+', /\-\- *(\d+(?:\.\d+)*)\d\+/i],  // Two advanced numerical symbols
	])('should correctly extract from >%s< the numeric sorting symbol (%s)', (s: string, regex: RegExp) => {
		const result = convertPlainStringToRegex(s, RegexpUsedAs.InUnitTest)
		expect(result?.regexpSpec.regex).toEqual(regex)
		// No need to examine prefix and suffix fields of result, they are secondary and derived from the returned regexp
	})
	it('should not process string not containing numeric sorting symbol nor regex', () => {
		const input1 = 'abc'
		const input2 = '[0-9]'
		const result1 = convertPlainStringToRegex(input1, RegexpUsedAs.InUnitTest)
		const result2 = convertPlainStringToRegex(input2, RegexpUsedAs.InUnitTest)
		expect(result1).toBeNull()
		expect(result2).toBeNull()
	})
	it('should correctly include regex token for string begin', () => {
		const input1 = 'Part\\-D+:'
		const input2 = '\\dPart'
		const result1 = convertPlainStringToRegex(input1, RegexpUsedAs.Prefix)
		const result2 = convertPlainStringToRegex(input2, RegexpUsedAs.Prefix)
		expect(result1?.regexpSpec.regex).toEqual(/^Part *(\d+(?:-\d+)*):/i)
		expect(result2?.regexpSpec.regex).toEqual(/^\dPart/i)
	})
	it('should correctly include regex token for string end', () => {
		const input1 = 'Part\\-D+:'
		const input2 = ' \\[0-9]\\-D+'
		const input3 = ' \\l\\[0-9]\\-D+'
		const result1 = convertPlainStringToRegex(input1, RegexpUsedAs.Suffix)
		const result2 = convertPlainStringToRegex(input2, RegexpUsedAs.Suffix)
		const result3 = convertPlainStringToRegex(input3, RegexpUsedAs.Suffix)
		expect(result1?.regexpSpec.regex).toEqual(/Part *(\d+(?:-\d+)*):$/i)
		expect(result2?.regexpSpec.regex).toEqual(/ [0-9] *(\d+(?:-\d+)*)$/i)
		expect(result3?.regexpSpec.regex).toEqual(/ \p{Ll}[0-9] *(\d+(?:-\d+)*)$/u)
	})
	it('should correctly include regex token for string begin and end', () => {
		const input1 = 'Part\\.D+:'
		const input2 = ' \\d \\[0-9] '
		const input3 = ' \\d \\[0-9] \\C'
		const result1 = convertPlainStringToRegex(input1, RegexpUsedAs.FullMatch)
		const result2 = convertPlainStringToRegex(input2, RegexpUsedAs.FullMatch)
		const result3 = convertPlainStringToRegex(input3, RegexpUsedAs.FullMatch)
		expect(result1?.regexpSpec.regex).toEqual(/^Part *(\d+(?:\.\d+)*):$/i)
		expect(result2?.regexpSpec.regex).toEqual(/^ \d [0-9] $/i)
		expect(result3?.regexpSpec.regex).toEqual(/^ \d [0-9] [\p{Lu}\p{Lt}]$/u)
	})
})<|MERGE_RESOLUTION|>--- conflicted
+++ resolved
@@ -14,8 +14,16 @@
 	RomanNumberNormalizerFn,
 	SortingSpecProcessor
 } from "./sorting-spec-processor"
-import {CustomSortGroupType, CustomSortOrder, CustomSortSpec, IdentityNormalizerFn} from "./custom-sort-types";
-import {FolderMatchingRegexp, FolderMatchingTreeNode} from "./folder-matching-rules";
+import {
+	CustomSortGroupType,
+	CustomSortOrder,
+	CustomSortSpec,
+	IdentityNormalizerFn
+} from "./custom-sort-types";
+import {
+	FolderMatchingRegexp,
+	FolderMatchingTreeNode
+} from "./folder-matching-rules";
 
 const txtInputExampleA: string = `
 order-asc: a-z
@@ -519,7 +527,6 @@
 	})
 })
 
-<<<<<<< HEAD
 const txtInputFilesOrFoldersPreferred: string = `
 target-folder: AAA
 < a-z, files-first
@@ -547,7 +554,22 @@
 			type: CustomSortGroupType.Outsiders
 		}],
 		outsidersGroupIdx: 2,
-=======
+		targetFoldersPaths: ['AAA']
+	}
+}
+
+describe('SortingSpecProcessor', () => {
+	let processor: SortingSpecProcessor;
+	beforeEach(() => {
+		processor = new SortingSpecProcessor();
+	});
+	it('should recognize the files / folders preferred as a primary and secondary orders', () => {
+		const inputTxtArr: Array<string> = txtInputFilesOrFoldersPreferred.split('\n')
+		const result = processor.parseSortSpecFromText(inputTxtArr, 'mock-folder', 'custom-name-note.md')
+		expect(result?.sortSpecByPath).toEqual(expectedSortSpecForFilesOrFoldersPreferred)
+	})
+})
+
 const txtInputThreeDotsCases: string = `
 target-folder: AAA
 ...
@@ -594,7 +616,6 @@
 			type: CustomSortGroupType.Outsiders
 		}],
 		outsidersGroupIdx: 8,
->>>>>>> 6743796d
 		targetFoldersPaths: ['AAA']
 	}
 }
@@ -604,17 +625,10 @@
 	beforeEach(() => {
 		processor = new SortingSpecProcessor();
 	});
-<<<<<<< HEAD
-	it('should recognize the files / folders preferred as a primary and secondary orders', () => {
-		const inputTxtArr: Array<string> = txtInputFilesOrFoldersPreferred.split('\n')
-		const result = processor.parseSortSpecFromText(inputTxtArr, 'mock-folder', 'custom-name-note.md')
-		expect(result?.sortSpecByPath).toEqual(expectedSortSpecForFilesOrFoldersPreferred)
-=======
 	it('should correctly handle some of three-dots scenarios', () => {
 		const inputTxtArr: Array<string> = txtInputThreeDotsCases.split('\n')
 		const result = processor.parseSortSpecFromText(inputTxtArr, 'mock-folder', 'custom-name-note.md')
 		expect(result?.sortSpecByPath).toEqual(expectedSortSpecForThreeDotsCases)
->>>>>>> 6743796d
 	})
 })
 
